--- conflicted
+++ resolved
@@ -5,12 +5,8 @@
 import { SSEServerTransport } from "@modelcontextprotocol/sdk/server/sse.js";
 import { IncomingMessage, ServerResponse, Server } from "http";
 import { Transport } from "@modelcontextprotocol/sdk/shared/transport.js";
-<<<<<<< HEAD
-import { SimplifiedDesign } from "./services/simplify-node-response";
+import { SimplifiedDesign } from "./services/simplify-node-response.js";
 import yaml from "js-yaml";
-=======
-import { SimplifiedDesign } from "./services/simplify-node-response.js";
->>>>>>> 26abf4ab
 
 export const Logger = {
   log: (...args: any[]) => {},
@@ -83,7 +79,6 @@
           Logger.log(`Successfully fetched file: ${file.name}`);
           const { nodes, globalVars, ...metadata } = file;
 
-<<<<<<< HEAD
           const result = {
             metadata,
             nodes,
@@ -91,17 +86,6 @@
           };
 
           const yamlResult = yaml.dump(result);
-=======
-          // Stringify each node individually to try to avoid max string length error with big files
-          Logger.log(`Stringifying ${nodes.length} nodes.`);
-          const nodesJson = `[${nodes.map((node) => JSON.stringify(node, null, 2)).join(",")}]`;
-          Logger.log(`Stringified ${nodes.length} nodes.`);
-          const metadataJson = JSON.stringify(metadata, null, 2);
-          Logger.log(`Stringified metadata.`);
-          const globalVarsJson = JSON.stringify(globalVars, null, 2);
-          Logger.log(`Stringified global vars.`);
-          const resultJson = `{ "metadata": ${metadataJson}, "nodes": ${nodesJson}, "globalVars": ${globalVarsJson} }`;
->>>>>>> 26abf4ab
 
           return {
             content: [{ type: "text", text: yamlResult }],
