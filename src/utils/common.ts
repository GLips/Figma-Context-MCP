import fs from "fs";
import path from "path";

import type { Paint, RGBA } from "@figma/rest-api-spec";
import type {
  CSSHexColor,
  CSSRGBAColor,
  SimplifiedFill,
} from "~/services/simplify-node-response.js";

export type StyleId = `${string}_${string}` & { __brand: "StyleId" };

export interface ColorValue {
  hex: CSSHexColor;
  opacity: number;
}

/**
 * Download Figma image and save it locally
 * @param fileName - The filename to save as
 * @param localPath - The local path to save to
 * @param imageUrl - Image URL (images[nodeId])
 * @returns A Promise that resolves to the full file path where the image was saved
 * @throws Error if download fails
 */
export async function downloadFigmaImage(
  fileName: string,
  localPath: string,
  imageUrl: string,
): Promise<string> {
  try {
    // Ensure local path exists
    if (!fs.existsSync(localPath)) {
      fs.mkdirSync(localPath, { recursive: true });
    }

    // Build the complete file path
    const fullPath = path.join(localPath, fileName);

    // Use fetch to download the image
    const response = await fetch(imageUrl, {
      method: "GET",
    });

    if (!response.ok) {
      throw new Error(`Failed to download image: ${response.statusText}`);
    }

    // Create write stream
    const writer = fs.createWriteStream(fullPath);

    // Get the response as a readable stream and pipe it to the file
    const reader = response.body?.getReader();
    if (!reader) {
      throw new Error("Failed to get response body");
    }

    return new Promise((resolve, reject) => {
      // Process stream
      const processStream = async () => {
        try {
          while (true) {
            const { done, value } = await reader.read();
            if (done) {
              writer.end();
              break;
            }
            writer.write(value);
          }
        } catch (err) {
          writer.end();
          fs.unlink(fullPath, () => {});
          reject(err);
        }
      };

      // Resolve only when the stream is fully written
      writer.on('finish', () => {
        resolve(fullPath);
      });

      writer.on("error", (err) => {
        reader.cancel();
        fs.unlink(fullPath, () => {});
        reject(new Error(`Failed to write image: ${err.message}`));
      });

      processStream();
    });
  } catch (error) {
    const errorMessage = error instanceof Error ? error.message : String(error);
    throw new Error(`Error downloading image: ${errorMessage}`);
  }
}

/**
 * Remove keys with empty arrays or empty objects from an object.
 * @param input - The input object or value.
 * @returns The processed object or the original value.
 */
export function removeEmptyKeys<T>(input: T): T {
  // If not an object type or null, return directly
  if (typeof input !== "object" || input === null) {
    return input;
  }

  // Handle array type
  if (Array.isArray(input)) {
    return input.map((item) => removeEmptyKeys(item)) as T;
  }

  // Handle object type
  const result = {} as T;
  for (const key in input) {
    if (Object.prototype.hasOwnProperty.call(input, key)) {
      const value = input[key];

      // Recursively process nested objects
      const cleanedValue = removeEmptyKeys(value);

      // Skip empty arrays and empty objects
      if (
        cleanedValue !== undefined &&
        !(Array.isArray(cleanedValue) && cleanedValue.length === 0) &&
        !(
          typeof cleanedValue === "object" &&
          cleanedValue !== null &&
          Object.keys(cleanedValue).length === 0
        )
      ) {
        result[key] = cleanedValue;
      }
    }
  }

  return result;
}

/**
 * Convert hex color value and opacity to rgba format
 * @param hex - Hexadecimal color value (e.g., "#FF0000" or "#F00")
 * @param opacity - Opacity value (0-1)
 * @returns Color string in rgba format
 */
export function hexToRgba(hex: string, opacity: number = 1): string {
  // Remove possible # prefix
  hex = hex.replace("#", "");

  // Handle shorthand hex values (e.g., #FFF)
  if (hex.length === 3) {
    hex = hex[0] + hex[0] + hex[1] + hex[1] + hex[2] + hex[2];
  }

  // Convert hex to RGB values
  const r = parseInt(hex.substring(0, 2), 16);
  const g = parseInt(hex.substring(2, 4), 16);
  const b = parseInt(hex.substring(4, 6), 16);

  // Ensure opacity is in the 0-1 range
  const validOpacity = Math.min(Math.max(opacity, 0), 1);

  return `rgba(${r}, ${g}, ${b}, ${validOpacity})`;
}

/**
 * Convert color from RGBA to { hex, opacity }
 *
 * @param color - The color to convert, including alpha channel
 * @param opacity - The opacity of the color, if not included in alpha channel
 * @returns The converted color
 **/
export function convertColor(color: RGBA, opacity = 1): ColorValue {
  const r = Math.round(color.r * 255);
  const g = Math.round(color.g * 255);
  const b = Math.round(color.b * 255);

  // Alpha channel defaults to 1. If opacity and alpha are both and < 1, their effects are multiplicative
  const a = Math.round(opacity * color.a * 100) / 100;

  const hex = ("#" +
    ((1 << 24) + (r << 16) + (g << 8) + b).toString(16).slice(1).toUpperCase()) as CSSHexColor;

  return { hex, opacity: a };
}

/**
 * Convert color from Figma RGBA to rgba(#, #, #, #) CSS format
 *
 * @param color - The color to convert, including alpha channel
 * @param opacity - The opacity of the color, if not included in alpha channel
 * @returns The converted color
 **/
export function formatRGBAColor(color: RGBA, opacity = 1): CSSRGBAColor {
  const r = Math.round(color.r * 255);
  const g = Math.round(color.g * 255);
  const b = Math.round(color.b * 255);
  // Alpha channel defaults to 1. If opacity and alpha are both and < 1, their effects are multiplicative
  const a = Math.round(opacity * color.a * 100) / 100;

  return `rgba(${r}, ${g}, ${b}, ${a})`;
}

/**
 * Generate a 6-character random variable ID
 * @param prefix - ID prefix
 * @returns A 6-character random ID string with prefix
 */
export function generateVarId(prefix: string = "var"): StyleId {
  const chars = "ABCDEFGHIJKLMNOPQRSTUVWXYZ0123456789";
  let result = "";

  for (let i = 0; i < 6; i++) {
    const randomIndex = Math.floor(Math.random() * chars.length);
    result += chars[randomIndex];
  }

  return `${prefix}_${result}` as StyleId;
}

/**
 * Generate a CSS shorthand for values that come with top, right, bottom, and left
 *
 * input: { top: 10, right: 10, bottom: 10, left: 10 }
 * output: "10px"
 *
 * input: { top: 10, right: 20, bottom: 10, left: 20 }
 * output: "10px 20px"
 *
 * input: { top: 10, right: 20, bottom: 30, left: 40 }
 * output: "10px 20px 30px 40px"
 *
 * @param values - The values to generate the shorthand for
 * @returns The generated shorthand
 */
export function generateCSSShorthand(
  values: {
    top: number;
    right: number;
    bottom: number;
    left: number;
  },
  {
    ignoreZero = true,
    suffix = "px",
  }: {
    /**
     * If true and all values are 0, return undefined. Defaults to true.
     */
    ignoreZero?: boolean;
    /**
     * The suffix to add to the shorthand. Defaults to "px".
     */
    suffix?: string;
  } = {},
) {
  const { top, right, bottom, left } = values;
  if (ignoreZero && top === 0 && right === 0 && bottom === 0 && left === 0) {
    return undefined;
  }
  if (top === right && right === bottom && bottom === left) {
    return `${top}${suffix}`;
  }
  if (right === left) {
    if (top === bottom) {
      return `${top}${suffix} ${right}${suffix}`;
    }
    return `${top}${suffix} ${right}${suffix} ${bottom}${suffix}`;
  }
  return `${top}${suffix} ${right}${suffix} ${bottom}${suffix} ${left}${suffix}`;
}

/**
 * Convert a Figma paint (solid, image, gradient) to a SimplifiedFill
 * @param raw - The Figma paint to convert
 * @returns The converted SimplifiedFill
 */
export function parsePaint(raw: Paint): SimplifiedFill {
  if (raw.type === "IMAGE") {
    return {
      type: "IMAGE",
      imageRef: raw.imageRef,
      scaleMode: raw.scaleMode,
    };
  } else if (raw.type === "SOLID") {
    // treat as SOLID
    const { hex, opacity } = convertColor(raw.color!, raw.opacity);
    if (opacity === 1) {
      return hex;
    } else {
      return formatRGBAColor(raw.color!, opacity);
    }
  } else if (
    ["GRADIENT_LINEAR", "GRADIENT_RADIAL", "GRADIENT_ANGULAR", "GRADIENT_DIAMOND"].includes(
      raw.type,
    )
  ) {
    // treat as GRADIENT_LINEAR
    return {
      type: raw.type,
      gradientHandlePositions: raw.gradientHandlePositions,
      gradientStops: raw.gradientStops.map(({ position, color }) => ({
        position,
        color: convertColor(color),
      })),
    };
  } else {
    throw new Error(`Unknown paint type: ${raw.type}`);
  }
}

/**
 * Check if an element is visible
 * @param element - The item to check
 * @returns True if the item is visible, false otherwise
 */
export function isVisible(element: { visible?: boolean }): boolean {
  return element.visible ?? true;
<<<<<<< HEAD
=======
}

/**
 * Rounds a number to two decimal places, suitable for pixel value processing.
 * @param num The number to be rounded.
 * @returns The rounded number with two decimal places.
 * @throws TypeError If the input is not a valid number
 */
export function pixelRound(num: number): number {
  if (isNaN(num)) {
    throw new TypeError(`Input must be a valid number`);
  }
  return Number(Number(num).toFixed(1));
>>>>>>> 3a34a3f7
}<|MERGE_RESOLUTION|>--- conflicted
+++ resolved
@@ -315,8 +315,6 @@
  */
 export function isVisible(element: { visible?: boolean }): boolean {
   return element.visible ?? true;
-<<<<<<< HEAD
-=======
 }
 
 /**
@@ -330,5 +328,4 @@
     throw new TypeError(`Input must be a valid number`);
   }
   return Number(Number(num).toFixed(1));
->>>>>>> 3a34a3f7
 }