import fs from "fs";
import path from "path";

<<<<<<< HEAD
import type { Paint, RGBA } from "@figma/rest-api-spec";
import type {
  CSSHexColor,
  CSSRGBAColor,
  GlobalVars,
  SimplifiedDesign,
  SimplifiedFill,
  SimplifiedNode,
} from "~/services/simplify-node-response.js";
import type {
  SimplifiedComponentDefinition,
  SimplifiedComponentSetDefinition,
} from "~/utils/sanitization.js";
=======
>>>>>>> 72cae181
export type StyleId = `${string}_${string}` & { __brand: "StyleId" };

/**
 * Download Figma image and save it locally
 * @param fileName - The filename to save as
 * @param localPath - The local path to save to
 * @param imageUrl - Image URL (images[nodeId])
 * @returns A Promise that resolves to the full file path where the image was saved
 * @throws Error if download fails
 */
export async function downloadFigmaImage(
  fileName: string,
  localPath: string,
  imageUrl: string,
): Promise<string> {
  try {
    // Ensure local path exists
    if (!fs.existsSync(localPath)) {
      fs.mkdirSync(localPath, { recursive: true });
    }

    // Build the complete file path
    const fullPath = path.join(localPath, fileName);

    // Use fetch to download the image
    const response = await fetch(imageUrl, {
      method: "GET",
    });

    if (!response.ok) {
      throw new Error(`Failed to download image: ${response.statusText}`);
    }

    // Create write stream
    const writer = fs.createWriteStream(fullPath);

    // Get the response as a readable stream and pipe it to the file
    const reader = response.body?.getReader();
    if (!reader) {
      throw new Error("Failed to get response body");
    }

    return new Promise((resolve, reject) => {
      // Process stream
      const processStream = async () => {
        try {
          while (true) {
            const { done, value } = await reader.read();
            if (done) {
              writer.end();
              break;
            }
            writer.write(value);
          }
        } catch (err) {
          writer.end();
          fs.unlink(fullPath, () => {});
          reject(err);
        }
      };

      // Resolve only when the stream is fully written
      writer.on("finish", () => {
        resolve(fullPath);
      });

      writer.on("error", (err) => {
        reader.cancel();
        fs.unlink(fullPath, () => {});
        reject(new Error(`Failed to write image: ${err.message}`));
      });

      processStream();
    });
  } catch (error) {
    const errorMessage = error instanceof Error ? error.message : String(error);
    throw new Error(`Error downloading image: ${errorMessage}`);
  }
}

/**
 * Remove keys with empty arrays or empty objects from an object.
 * @param input - The input object or value.
 * @returns The processed object or the original value.
 */
export function removeEmptyKeys<T>(input: T): T {
  // If not an object type or null, return directly
  if (typeof input !== "object" || input === null) {
    return input;
  }

  // Handle array type
  if (Array.isArray(input)) {
    return input.map((item) => removeEmptyKeys(item)) as T;
  }

  // Handle object type
  const result = {} as T;
  for (const key in input) {
    if (Object.prototype.hasOwnProperty.call(input, key)) {
      const value = input[key];

      // Recursively process nested objects
      const cleanedValue = removeEmptyKeys(value);

      // Skip empty arrays and empty objects
      if (
        cleanedValue !== undefined &&
        !(Array.isArray(cleanedValue) && cleanedValue.length === 0) &&
        !(
          typeof cleanedValue === "object" &&
          cleanedValue !== null &&
          Object.keys(cleanedValue).length === 0
        )
      ) {
        result[key] = cleanedValue;
      }
    }
  }

  return result;
}

/**
 * Generate a 6-character random variable ID
 * @param prefix - ID prefix
 * @returns A 6-character random ID string with prefix
 */
export function generateVarId(prefix: string = "var"): StyleId {
  const chars = "ABCDEFGHIJKLMNOPQRSTUVWXYZ0123456789";
  let result = "";

  for (let i = 0; i < 6; i++) {
    const randomIndex = Math.floor(Math.random() * chars.length);
    result += chars[randomIndex];
  }

  return `${prefix}_${result}` as StyleId;
}

/**
 * Generate a CSS shorthand for values that come with top, right, bottom, and left
 *
 * input: { top: 10, right: 10, bottom: 10, left: 10 }
 * output: "10px"
 *
 * input: { top: 10, right: 20, bottom: 10, left: 20 }
 * output: "10px 20px"
 *
 * input: { top: 10, right: 20, bottom: 30, left: 40 }
 * output: "10px 20px 30px 40px"
 *
 * @param values - The values to generate the shorthand for
 * @returns The generated shorthand
 */
export function generateCSSShorthand(
  values: {
    top: number;
    right: number;
    bottom: number;
    left: number;
  },
  {
    ignoreZero = true,
    suffix = "px",
  }: {
    /**
     * If true and all values are 0, return undefined. Defaults to true.
     */
    ignoreZero?: boolean;
    /**
     * The suffix to add to the shorthand. Defaults to "px".
     */
    suffix?: string;
  } = {},
) {
  const { top, right, bottom, left } = values;
  if (ignoreZero && top === 0 && right === 0 && bottom === 0 && left === 0) {
    return undefined;
  }
  if (top === right && right === bottom && bottom === left) {
    return `${top}${suffix}`;
  }
  if (right === left) {
    if (top === bottom) {
      return `${top}${suffix} ${right}${suffix}`;
    }
    return `${top}${suffix} ${right}${suffix} ${bottom}${suffix}`;
  }
  return `${top}${suffix} ${right}${suffix} ${bottom}${suffix} ${left}${suffix}`;
}

/**
<<<<<<< HEAD
 * Convert a Figma paint (solid, image, gradient, pattern) to a SimplifiedFill
 * @param raw - The Figma paint to convert
 * @returns The converted SimplifiedFill
 */
export function parsePaint(raw: Paint): SimplifiedFill {
  if (raw.type === "IMAGE") {
    return {
      type: "IMAGE",
      imageRef: raw.imageRef,
      scaleMode: raw.scaleMode,
    };
  } else if (raw.type === "SOLID") {
    // treat as SOLID
    const { hex, opacity } = convertColor(raw.color!, raw.opacity);
    if (opacity === 1) {
      return hex;
    } else {
      return formatRGBAColor(raw.color!, opacity);
    }
  } else if (raw.type === "PATTERN") {
    // TODO: test this
    // try to get the image url from the sourceNodeId
    const backgroundRepeat = raw.tileType === "RECTANGULAR" ? "repeat" : "repeat";
    const backgroundPosition = `${raw.horizontalAlignment?.toLowerCase() || "center"} ${raw.verticalAlignment?.toLowerCase() || "center"}`;
    const backgroundSize = raw.scalingFactor !== 1 ? `${raw.scalingFactor * 100}%` : "auto";

    // return the image url
    return {
      backgroundImage: `url(figma-pattern:${raw.sourceNodeId})`, // placeholder, will be replaced with the actual image url
      backgroundRepeat,
      backgroundPosition,
      backgroundSize,
      opacity: raw.opacity,
    };
  } else if (
    ["GRADIENT_LINEAR", "GRADIENT_RADIAL", "GRADIENT_ANGULAR", "GRADIENT_DIAMOND"].includes(
      raw.type,
    )
  ) {
    // treat as GRADIENT_LINEAR
    return {
      type: raw.type,
      gradientHandlePositions: raw.gradientHandlePositions,
      gradientStops: raw.gradientStops.map(({ position, color }) => ({
        position,
        color: convertColor(color),
      })),
    };
  } else {
    throw new Error(`Unknown paint type: ${raw.type}`);
  }
}

/**
=======
>>>>>>> 72cae181
 * Check if an element is visible
 * @param element - The item to check
 * @returns True if the item is visible, false otherwise
 */
export function isVisible(element: { visible?: boolean }): boolean {
  return element.visible ?? true;
}

/**
 * Rounds a number to two decimal places, suitable for pixel value processing.
 * @param num The number to be rounded.
 * @returns The rounded number with two decimal places.
 * @throws TypeError If the input is not a valid number
 */
export function pixelRound(num: number): number {
  if (isNaN(num)) {
    throw new TypeError(`Input must be a valid number`);
  }
  return Number(Number(num).toFixed(2));
}

/**
 * Normalize a Figma node ID to
 * example:
 * 123-14507 -> 123:14507
 * @param nodeId - The Figma node ID to normalize
 * @returns The normalized Figma node ID
 */
export function normalizeFigmaNodeId(nodeId: string): string {
  return nodeId.replace(/-/g, ":");
}

/**
 * Remove unused components and component sets from a design
 * @param design - The design to remove unused components and component sets from
 * @returns The design with unused components and component sets removed
 */
export function removeUnusedComponentsAndStyles(design: SimplifiedDesign): SimplifiedDesign {
  const usedComponentIds = new Set<string>();
  const usedComponentSets = new Set<string>();
  const usedStyles = new Set<string>();

  const findUsedComponents = (node: SimplifiedNode) => {
    if (node.type === "INSTANCE") {
      if (node.componentId) {
        usedComponentIds.add(node.componentId);
      }
      if (node.textStyle) {
        usedStyles.add(node.textStyle);
      }
    }
    if (node.children) {
      node.children.forEach(findUsedComponents);
    }
  };

  design.nodes.forEach(findUsedComponents);

  const newComponents: Record<string, SimplifiedComponentDefinition> = {};

  for (const componentId in design.components) {
    if (usedComponentIds.has(componentId)) {
      newComponents[componentId] = design.components[componentId];
      if (design.components[componentId].componentSetId) {
        usedComponentSets.add(design.components[componentId].componentSetId);
      }
    }
  }

  const newComponentSets: Record<string, SimplifiedComponentSetDefinition> = {};

  for (const componentSetId in design.componentSets) {
    if (usedComponentSets.has(componentSetId)) {
      newComponentSets[componentSetId] = design.componentSets[componentSetId];
    }
  }

  const newGlobalVars: GlobalVars = {
    styles: {},
  };

  for (const styleId in design.globalVars.styles) {
    if (usedStyles.has(styleId)) {
      newGlobalVars.styles[styleId as StyleId] = design.globalVars.styles[styleId as StyleId];
    }
  }

  const newDesign: SimplifiedDesign = {
    ...design,
    components: newComponents,
    componentSets: newComponentSets,
    globalVars: newGlobalVars,
  };

  return newDesign;
}<|MERGE_RESOLUTION|>--- conflicted
+++ resolved
@@ -1,22 +1,6 @@
 import fs from "fs";
 import path from "path";
 
-<<<<<<< HEAD
-import type { Paint, RGBA } from "@figma/rest-api-spec";
-import type {
-  CSSHexColor,
-  CSSRGBAColor,
-  GlobalVars,
-  SimplifiedDesign,
-  SimplifiedFill,
-  SimplifiedNode,
-} from "~/services/simplify-node-response.js";
-import type {
-  SimplifiedComponentDefinition,
-  SimplifiedComponentSetDefinition,
-} from "~/utils/sanitization.js";
-=======
->>>>>>> 72cae181
 export type StyleId = `${string}_${string}` & { __brand: "StyleId" };
 
 /**
@@ -210,63 +194,6 @@
 }
 
 /**
-<<<<<<< HEAD
- * Convert a Figma paint (solid, image, gradient, pattern) to a SimplifiedFill
- * @param raw - The Figma paint to convert
- * @returns The converted SimplifiedFill
- */
-export function parsePaint(raw: Paint): SimplifiedFill {
-  if (raw.type === "IMAGE") {
-    return {
-      type: "IMAGE",
-      imageRef: raw.imageRef,
-      scaleMode: raw.scaleMode,
-    };
-  } else if (raw.type === "SOLID") {
-    // treat as SOLID
-    const { hex, opacity } = convertColor(raw.color!, raw.opacity);
-    if (opacity === 1) {
-      return hex;
-    } else {
-      return formatRGBAColor(raw.color!, opacity);
-    }
-  } else if (raw.type === "PATTERN") {
-    // TODO: test this
-    // try to get the image url from the sourceNodeId
-    const backgroundRepeat = raw.tileType === "RECTANGULAR" ? "repeat" : "repeat";
-    const backgroundPosition = `${raw.horizontalAlignment?.toLowerCase() || "center"} ${raw.verticalAlignment?.toLowerCase() || "center"}`;
-    const backgroundSize = raw.scalingFactor !== 1 ? `${raw.scalingFactor * 100}%` : "auto";
-
-    // return the image url
-    return {
-      backgroundImage: `url(figma-pattern:${raw.sourceNodeId})`, // placeholder, will be replaced with the actual image url
-      backgroundRepeat,
-      backgroundPosition,
-      backgroundSize,
-      opacity: raw.opacity,
-    };
-  } else if (
-    ["GRADIENT_LINEAR", "GRADIENT_RADIAL", "GRADIENT_ANGULAR", "GRADIENT_DIAMOND"].includes(
-      raw.type,
-    )
-  ) {
-    // treat as GRADIENT_LINEAR
-    return {
-      type: raw.type,
-      gradientHandlePositions: raw.gradientHandlePositions,
-      gradientStops: raw.gradientStops.map(({ position, color }) => ({
-        position,
-        color: convertColor(color),
-      })),
-    };
-  } else {
-    throw new Error(`Unknown paint type: ${raw.type}`);
-  }
-}
-
-/**
-=======
->>>>>>> 72cae181
  * Check if an element is visible
  * @param element - The item to check
  * @returns True if the item is visible, false otherwise
