import fs from "fs";
import { parseFigmaResponse, type SimplifiedDesign } from "./simplify-node-response.js";
import type {
  GetImagesResponse,
  GetFileResponse,
  GetFileNodesResponse,
  GetImageFillsResponse,
} from "@figma/rest-api-spec";
import { downloadFigmaImage } from "~/utils/common.js";
import { Logger } from "~/utils/logger.js";
import yaml from "js-yaml";

export type FigmaAuthOptions = {
  figmaApiKey: string;
  figmaOAuthToken: string;
  useOAuth: boolean;
};

export interface FigmaError {
  status: number;
  err: string;
}

type FetchImageParams = {
  /**
   * The Node in Figma that will either be rendered or have its background image downloaded
   */
  nodeId: string;
  /**
   * The local file name to save the image
   */
  fileName: string;
  /**
   * The file mimetype for the image
   */
  fileType: "png" | "svg";
};

type FetchImageFillParams = Omit<FetchImageParams, "fileType"> & {
  /**
   * Required to grab the background image when an image is used as a fill
   */
  imageRef: string;
};

export class FigmaService {
  private readonly apiKey: string;
  private readonly oauthToken: string;
  private readonly useOAuth: boolean;
  private readonly baseUrl = "https://api.figma.com/v1";

  constructor({ figmaApiKey, figmaOAuthToken, useOAuth }: FigmaAuthOptions) {
    this.apiKey = figmaApiKey || "";
    this.oauthToken = figmaOAuthToken || "";
    this.useOAuth = !!useOAuth && !!this.oauthToken;
  }

  private async request<T>(endpoint: string): Promise<T> {
    if (typeof fetch !== "function") {
      throw new Error(
        "The MCP server is being run in a Node.js environment where `fetch` is not available. You won't be able to access any data related to the Figma file.\n\nAs the coding AI assistant, PLEASE ABORT THE CURRENT REQUEST. No alternate approaches will work. Help the user fix this issue so you can proceed by letting them know that they need to run the MCP server with Node.js version 18 or higher.",
      );
    }
    try {
      Logger.log(`Calling ${this.baseUrl}${endpoint}`);

      // Set auth headers based on authentication method
      const headers: Record<string, string> = {};

      if (this.useOAuth) {
        // Use OAuth token with Authorization: Bearer header
        Logger.log("Using OAuth Bearer token for authentication");
        headers["Authorization"] = `Bearer ${this.oauthToken}`;
      } else {
        // Use Personal Access Token with X-Figma-Token header
        Logger.log("Using Personal Access Token for authentication");
        headers["X-Figma-Token"] = this.apiKey;
      }

      const response = await fetch(`${this.baseUrl}${endpoint}`, {
        headers,
      });

      if (!response.ok) {
        throw {
          status: response.status,
          err: response.statusText || "Unknown error",
        } as FigmaError;
      }

      return await response.json();
    } catch (error) {
      if ((error as FigmaError).status) {
        throw error;
      }
      if (error instanceof Error) {
        throw new Error(`Failed to make request to Figma API: ${error.message}`);
      }
      throw new Error(`Failed to make request to Figma API: ${error}`);
    }
  }

  async getImageFills(
    fileKey: string,
    nodes: FetchImageFillParams[],
    localPath: string,
  ): Promise<string[]> {
    if (nodes.length === 0) return [];

    let promises: Promise<string>[] = [];
    const endpoint = `/files/${fileKey}/images`;
    const file = await this.request<GetImageFillsResponse>(endpoint);
    const { images = {} } = file.meta;
    promises = nodes.map(async ({ imageRef, fileName }) => {
      const imageUrl = images[imageRef];
      if (!imageUrl) {
        return "";
      }
      return downloadFigmaImage(fileName, localPath, imageUrl);
    });
    return Promise.all(promises);
  }

  async getImages(
    fileKey: string,
    nodes: FetchImageParams[],
    localPath: string,
<<<<<<< HEAD
    svgOptions?: {
      outlineText?: boolean;
      includeId?: boolean;
      simplifyStroke?: boolean;
    },
=======
    scale: number = 2,
>>>>>>> d69d96fd
  ): Promise<string[]> {
    const pngIds = nodes.filter(({ fileType }) => fileType === "png").map(({ nodeId }) => nodeId);
    const pngFiles =
      pngIds.length > 0
        ? this.request<GetImagesResponse>(
            `/images/${fileKey}?ids=${pngIds.join(",")}&scale=${scale}&format=png`,
          ).then(({ images = {} }) => images)
        : ({} as GetImagesResponse["images"]);

    let svgParams = "&format=svg";
    if (svgOptions) {
      if (svgOptions.outlineText !== undefined) {
        svgParams += `&svg_outline_text=${svgOptions.outlineText}`;
      }
      if (svgOptions.includeId !== undefined) {
        svgParams += `&svg_include_id=${svgOptions.includeId}`;
      }
      if (svgOptions.simplifyStroke !== undefined) {
        svgParams += `&svg_simplify_stroke=${svgOptions.simplifyStroke}`;
      }
    }

    const svgIds = nodes.filter(({ fileType }) => fileType === "svg").map(({ nodeId }) => nodeId);
    const svgFiles =
      svgIds.length > 0
        ? this.request<GetImagesResponse>(
            `/images/${fileKey}?ids=${svgIds.join(",")}${svgParams}`,
          ).then(({ images = {} }) => images)
        : ({} as GetImagesResponse["images"]);

    const files = await Promise.all([pngFiles, svgFiles]).then(([f, l]) => ({ ...f, ...l }));

    const downloads = nodes
      .map(({ nodeId, fileName }) => {
        const imageUrl = files[nodeId];
        if (imageUrl) {
          return downloadFigmaImage(fileName, localPath, imageUrl);
        }
        return false;
      })
      .filter((url) => !!url);

    return Promise.all(downloads);
  }

  async getFile(fileKey: string, depth?: number | null): Promise<SimplifiedDesign> {
    try {
      const endpoint = `/files/${fileKey}${depth ? `?depth=${depth}` : ""}`;
      Logger.log(`Retrieving Figma file: ${fileKey} (depth: ${depth ?? "default"})`);
      const response = await this.request<GetFileResponse>(endpoint);
      Logger.log("Got response");
      const simplifiedResponse = parseFigmaResponse(response);
      writeLogs("figma-raw.yml", response);
      writeLogs("figma-simplified.yml", simplifiedResponse);
      return simplifiedResponse;
    } catch (e) {
      console.error("Failed to get file:", e);
      throw e;
    }
  }

  async getNode(fileKey: string, nodeId: string, depth?: number | null): Promise<SimplifiedDesign> {
    const endpoint = `/files/${fileKey}/nodes?ids=${nodeId}${depth ? `&depth=${depth}` : ""}`;
    const response = await this.request<GetFileNodesResponse>(endpoint);
    Logger.log("Got response from getNode, now parsing.");
    writeLogs("figma-raw.yml", response);
    const simplifiedResponse = parseFigmaResponse(response);
    writeLogs("figma-simplified.yml", simplifiedResponse);
    return simplifiedResponse;
  }
}

function writeLogs(name: string, value: any) {
  try {
    if (process.env.NODE_ENV !== "development") return;

    const logsDir = "logs";

    try {
      fs.accessSync(process.cwd(), fs.constants.W_OK);
    } catch (error) {
      Logger.log("Failed to write logs:", error);
      return;
    }

    if (!fs.existsSync(logsDir)) {
      fs.mkdirSync(logsDir);
    }
    fs.writeFileSync(`${logsDir}/${name}`, yaml.dump(value));
  } catch (error) {
    console.debug("Failed to write logs:", error);
  }
}<|MERGE_RESOLUTION|>--- conflicted
+++ resolved
@@ -125,16 +125,14 @@
     fileKey: string,
     nodes: FetchImageParams[],
     localPath: string,
-<<<<<<< HEAD
     svgOptions?: {
       outlineText?: boolean;
       includeId?: boolean;
       simplifyStroke?: boolean;
+      scale?: number;
     },
-=======
-    scale: number = 2,
->>>>>>> d69d96fd
   ): Promise<string[]> {
+    const defaultSvgScale = 2
     const pngIds = nodes.filter(({ fileType }) => fileType === "png").map(({ nodeId }) => nodeId);
     const pngFiles =
       pngIds.length > 0
@@ -153,6 +151,11 @@
       }
       if (svgOptions.simplifyStroke !== undefined) {
         svgParams += `&svg_simplify_stroke=${svgOptions.simplifyStroke}`;
+      }
+      if (svgOptions.scale !== undefined) {
+        svgParams += `&scale=${svgOptions.scale}`;
+      } else {
+        svgParams += `&scale=${defaultSvgScale}`;
       }
     }
 
