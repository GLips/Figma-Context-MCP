import { type SimplifiedLayout, buildSimplifiedLayout } from "~/transformers/layout.js";
import type {
  GetFileNodesResponse,
  Node as FigmaDocumentNode,
  Paint,
  Vector,
  GetFileResponse,
<<<<<<< HEAD
  ComponentPropertyType,
=======
  Component,
  ComponentSet,
>>>>>>> 46550f91
} from "@figma/rest-api-spec";
import type {
  SimplifiedComponentDefinition,
  SimplifiedComponentSetDefinition,
} from "~/utils/sanitization.js";
import { sanitizeComponents, sanitizeComponentSets } from "~/utils/sanitization.js";
import { hasValue, isRectangleCornerRadii, isTruthy } from "~/utils/identity.js";
import {
  removeEmptyKeys,
  generateVarId,
  type StyleId,
  parsePaint,
  isVisible,
} from "~/utils/common.js";
import { buildSimplifiedStrokes, type SimplifiedStroke } from "~/transformers/style.js";
import { buildSimplifiedEffects, type SimplifiedEffects } from "~/transformers/effects.js";
/**
 * TODO ITEMS
 *
 * - Improve layout handling—translate from Figma vocabulary to CSS
 * - Pull image fills/vectors out to top level for better AI visibility
 *   ? Implement vector parents again for proper downloads
 * ? Look up existing styles in new MCP endpoint—Figma supports individual lookups without enterprise /v1/styles/:key
 * ? Parse out and save .cursor/rules/design-tokens file on command
 **/

// -------------------- SIMPLIFIED STRUCTURES --------------------

export type TextStyle = Partial<{
  fontFamily: string;
  fontWeight: number;
  fontSize: number;
  lineHeight: string;
  letterSpacing: string;
  textCase: string;
  textAlignHorizontal: string;
  textAlignVertical: string;
}>;
export type StrokeWeights = {
  top: number;
  right: number;
  bottom: number;
  left: number;
};
type StyleTypes =
  | TextStyle
  | SimplifiedFill[]
  | SimplifiedLayout
  | SimplifiedStroke
  | SimplifiedEffects
  | string;
type GlobalVars = {
  styles: Record<StyleId, StyleTypes>;
};

export interface SimplifiedDesign {
  name: string;
  lastModified: string;
  thumbnailUrl: string;
  nodes: SimplifiedNode[];
  components: Record<string, SimplifiedComponentDefinition>;
  componentSets: Record<string, SimplifiedComponentSetDefinition>;
  globalVars: GlobalVars;
}

export interface ComponentProperties {
  name: string;
  value: string;
  type: ComponentPropertyType;
}

export interface SimplifiedNode {
  id: string;
  name: string;
  type: string; // e.g. FRAME, TEXT, INSTANCE, RECTANGLE, etc.
  // geometry
  boundingBox?: BoundingBox;
  // text
  text?: string;
  textStyle?: string;
  // appearance
  fills?: string;
  styles?: string;
  strokes?: string;
  effects?: string;
  opacity?: number;
  borderRadius?: string;
  // layout & alignment
  layout?: string;
  // backgroundColor?: ColorValue; // Deprecated by Figma API
  // for rect-specific strokes, etc.
  componentId?: string;
  componentProperties?: Record<string, any>;
  // children
  children?: SimplifiedNode[];
  componentProperties?: ComponentProperties[];
}

export interface BoundingBox {
  x: number;
  y: number;
  width: number;
  height: number;
}

export type CSSRGBAColor = `rgba(${number}, ${number}, ${number}, ${number})`;
export type CSSHexColor = `#${string}`;
export type SimplifiedFill =
  | {
      type?: Paint["type"];
      hex?: string;
      rgba?: string;
      opacity?: number;
      imageRef?: string;
      scaleMode?: string;
      gradientHandlePositions?: Vector[];
      gradientStops?: {
        position: number;
        color: ColorValue | string;
      }[];
    }
  | CSSRGBAColor
  | CSSHexColor;

export interface ColorValue {
  hex: string;
  opacity: number;
}

// ---------------------- PARSING ----------------------
export function parseFigmaResponse(data: GetFileResponse | GetFileNodesResponse): SimplifiedDesign {
  const aggregatedComponents: Record<string, Component> = {};
  const aggregatedComponentSets: Record<string, ComponentSet> = {};
  let nodesToParse: Array<FigmaDocumentNode>;

  if ("nodes" in data) {
    // GetFileNodesResponse
    const nodeResponses = Object.values(data.nodes); // Compute once
    nodeResponses.forEach((nodeResponse) => {
      if (nodeResponse.components) {
        Object.assign(aggregatedComponents, nodeResponse.components);
      }
      if (nodeResponse.componentSets) {
        Object.assign(aggregatedComponentSets, nodeResponse.componentSets);
      }
    });
    nodesToParse = nodeResponses.map((n) => n.document);
  } else {
    // GetFileResponse
    Object.assign(aggregatedComponents, data.components);
    Object.assign(aggregatedComponentSets, data.componentSets);
    nodesToParse = data.document.children;
  }

  const sanitizedComponents = sanitizeComponents(aggregatedComponents);
  const sanitizedComponentSets = sanitizeComponentSets(aggregatedComponentSets);

  const { name, lastModified, thumbnailUrl } = data;

  let globalVars: GlobalVars = {
    styles: {},
  };

  const simplifiedNodes: SimplifiedNode[] = nodesToParse
    .filter(isVisible)
    .map((n) => parseNode(globalVars, n))
    .filter((child) => child !== null && child !== undefined);

  const simplifiedDesign: SimplifiedDesign = {
    name,
    lastModified,
    thumbnailUrl: thumbnailUrl || "",
    nodes: simplifiedNodes,
    components: sanitizedComponents,
    componentSets: sanitizedComponentSets,
    globalVars,
  };

  return removeEmptyKeys(simplifiedDesign);
}

// Helper function to find node by ID
const findNodeById = (id: string, nodes: SimplifiedNode[]): SimplifiedNode | undefined => {
  for (const node of nodes) {
    if (node?.id === id) {
      return node;
    }

    if (node?.children && node.children.length > 0) {
      const foundInChildren = findNodeById(id, node.children);
      if (foundInChildren) {
        return foundInChildren;
      }
    }
  }

  return undefined;
};

/**
 * Find or create global variables
 * @param globalVars - Global variables object
 * @param value - Value to store
 * @param prefix - Variable ID prefix
 * @returns Variable ID
 */
function findOrCreateVar(globalVars: GlobalVars, value: any, prefix: string): StyleId {
  // Check if the same value already exists
  const [existingVarId] =
    Object.entries(globalVars.styles).find(
      ([_, existingValue]) => JSON.stringify(existingValue) === JSON.stringify(value),
    ) ?? [];

  if (existingVarId) {
    return existingVarId as StyleId;
  }

  // Create a new variable if it doesn't exist
  const varId = generateVarId(prefix);
  globalVars.styles[varId] = value;
  return varId;
}

function parseNode(
  globalVars: GlobalVars,
  n: FigmaDocumentNode,
  parent?: FigmaDocumentNode,
): SimplifiedNode | null {
  const { id, name, type } = n;

  const simplified: SimplifiedNode = {
    id,
    name,
    type,
  };

  if (type === "INSTANCE") {
    if (hasValue("componentId", n)) {
      simplified.componentId = n.componentId;
    }
    if (hasValue("componentProperties", n)) {
      simplified.componentProperties = n.componentProperties;
    }
  }

  // text
  if (hasValue("style", n) && Object.keys(n.style).length) {
    const style = n.style;
    const textStyle: TextStyle = {
      fontFamily: style.fontFamily,
      fontWeight: style.fontWeight,
      fontSize: style.fontSize,
      lineHeight:
        style.lineHeightPx && style.fontSize
          ? `${style.lineHeightPx / style.fontSize}em`
          : undefined,
      letterSpacing:
        style.letterSpacing && style.letterSpacing !== 0 && style.fontSize
          ? `${(style.letterSpacing / style.fontSize) * 100}%`
          : undefined,
      textCase: style.textCase,
      textAlignHorizontal: style.textAlignHorizontal,
      textAlignVertical: style.textAlignVertical,
    };
    simplified.textStyle = findOrCreateVar(globalVars, textStyle, "style");
  }

  // fills & strokes
  if (hasValue("fills", n) && Array.isArray(n.fills) && n.fills.length) {
    // const fills = simplifyFills(n.fills.map(parsePaint));
    const fills = n.fills.map(parsePaint);
    simplified.fills = findOrCreateVar(globalVars, fills, "fill");
  }

  const strokes = buildSimplifiedStrokes(n);
  if (strokes.colors.length) {
    simplified.strokes = findOrCreateVar(globalVars, strokes, "stroke");
  }

  const effects = buildSimplifiedEffects(n);
  if (Object.keys(effects).length) {
    simplified.effects = findOrCreateVar(globalVars, effects, "effect");
  }

  // Process layout
  const layout = buildSimplifiedLayout(n, parent);
  if (Object.keys(layout).length > 1) {
    simplified.layout = findOrCreateVar(globalVars, layout, "layout");
  }

  // Keep other simple properties directly
  if (hasValue("characters", n, isTruthy)) {
    simplified.text = n.characters;
  }

  // border/corner

  // opacity
  if (hasValue("opacity", n) && typeof n.opacity === "number" && n.opacity !== 1) {
    simplified.opacity = n.opacity;
  }

  if (hasValue("cornerRadius", n) && typeof n.cornerRadius === "number") {
    simplified.borderRadius = `${n.cornerRadius}px`;
  }
  if (hasValue("rectangleCornerRadii", n, isRectangleCornerRadii)) {
    simplified.borderRadius = `${n.rectangleCornerRadii[0]}px ${n.rectangleCornerRadii[1]}px ${n.rectangleCornerRadii[2]}px ${n.rectangleCornerRadii[3]}px`;
  }

<<<<<<< HEAD
  // Add specific properties for instances of components
  if (type === "INSTANCE" && hasValue("componentProperties", n)) {
    simplified.componentProperties = Object.entries(n.componentProperties ?? {}).map(
      ([name, { value, type }]) => ({
        name,
        value: value.toString(),
        type,
      }),
    );
  }

  // Recursively process child nodes.
  // Include children at the very end so all relevant configuration data for the element is output first and kept together for the AI.
  if (hasValue("children", n) && n.children.length > 0) {
    let children = n.children
=======
  // Recursively process child nodes
  if (hasValue("children", n) && Array.isArray(n.children) && n.children.length > 0) {
    const children = n.children
>>>>>>> 46550f91
      .filter(isVisible)
      .map((child) => parseNode(globalVars, child, n))
      .filter((child) => child !== null && child !== undefined);
    if (children.length) {
      simplified.children = children;
    }
  }

  // Convert VECTOR to IMAGE
  if (type === "VECTOR") {
    simplified.type = "IMAGE-SVG";
  }

  return simplified;
}<|MERGE_RESOLUTION|>--- conflicted
+++ resolved
@@ -5,12 +5,9 @@
   Paint,
   Vector,
   GetFileResponse,
-<<<<<<< HEAD
   ComponentPropertyType,
-=======
   Component,
   ComponentSet,
->>>>>>> 46550f91
 } from "@figma/rest-api-spec";
 import type {
   SimplifiedComponentDefinition,
@@ -103,7 +100,7 @@
   // backgroundColor?: ColorValue; // Deprecated by Figma API
   // for rect-specific strokes, etc.
   componentId?: string;
-  componentProperties?: Record<string, any>;
+  // componentProperties?: Record<string, any>;
   // children
   children?: SimplifiedNode[];
   componentProperties?: ComponentProperties[];
@@ -251,8 +248,16 @@
     if (hasValue("componentId", n)) {
       simplified.componentId = n.componentId;
     }
+
+    // Add specific properties for instances of components
     if (hasValue("componentProperties", n)) {
-      simplified.componentProperties = n.componentProperties;
+      simplified.componentProperties = Object.entries(n.componentProperties ?? {}).map(
+        ([name, { value, type }]) => ({
+          name,
+          value: value.toString(),
+          type,
+        }),
+      );
     }
   }
 
@@ -320,27 +325,10 @@
     simplified.borderRadius = `${n.rectangleCornerRadii[0]}px ${n.rectangleCornerRadii[1]}px ${n.rectangleCornerRadii[2]}px ${n.rectangleCornerRadii[3]}px`;
   }
 
-<<<<<<< HEAD
-  // Add specific properties for instances of components
-  if (type === "INSTANCE" && hasValue("componentProperties", n)) {
-    simplified.componentProperties = Object.entries(n.componentProperties ?? {}).map(
-      ([name, { value, type }]) => ({
-        name,
-        value: value.toString(),
-        type,
-      }),
-    );
-  }
-
   // Recursively process child nodes.
   // Include children at the very end so all relevant configuration data for the element is output first and kept together for the AI.
   if (hasValue("children", n) && n.children.length > 0) {
-    let children = n.children
-=======
-  // Recursively process child nodes
-  if (hasValue("children", n) && Array.isArray(n.children) && n.children.length > 0) {
     const children = n.children
->>>>>>> 46550f91
       .filter(isVisible)
       .map((child) => parseNode(globalVars, child, n))
       .filter((child) => child !== null && child !== undefined);
