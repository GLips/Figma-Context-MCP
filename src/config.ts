import { config as loadEnv } from "dotenv";
import yargs from "yargs";
import { hideBin } from "yargs/helpers";
import { resolve } from "path";
import type { FigmaAuthOptions } from "./services/figma.js";

interface ServerConfig {
  auth: FigmaAuthOptions;
  port: number;
  outputFormat: "yaml" | "json";
  webp: {
    enabled: boolean;
    quality: number;
    keepOriginal: boolean;
  };
  configSources: {
    figmaApiKey: "cli" | "env";
    figmaOAuthToken: "cli" | "env" | "none";
    port: "cli" | "env" | "default";
    outputFormat: "cli" | "env" | "default";
<<<<<<< HEAD
    webpEnabled: "cli" | "env" | "default";
    webpQuality: "cli" | "env" | "default";
    webpKeepOriginal: "cli" | "env" | "default";
=======
    envFile: "cli" | "default";
>>>>>>> 8c819279
  };
}

function maskApiKey(key: string): string {
  if (!key || key.length <= 4) return "****";
  return `****${key.slice(-4)}`;
}

interface CliArgs {
  "figma-api-key"?: string;
  "figma-oauth-token"?: string;
  env?: string;
  port?: number;
  json?: boolean;
  "webp-enabled"?: boolean;
  "webp-quality"?: number;
  "webp-keep-original"?: boolean;
}

export function getServerConfig(isStdioMode: boolean): ServerConfig {
  // Parse command line arguments
  const argv = yargs(hideBin(process.argv))
    .options({
      "figma-api-key": {
        type: "string",
        description: "Figma API key (Personal Access Token)",
      },
      "figma-oauth-token": {
        type: "string",
        description: "Figma OAuth Bearer token",
      },
      env: {
        type: "string",
        description: "Path to custom .env file to load environment variables from",
      },
      port: {
        type: "number",
        description: "Port to run the server on",
      },
      json: {
        type: "boolean",
        description: "Output data from tools in JSON format instead of YAML",
        default: false,
      },
      "webp-enabled": {
        type: "boolean",
        description: "Enable WebP conversion for downloaded PNG images",
        default: false,
      },
      "webp-quality": {
        type: "number",
        description: "WebP compression quality (1-100)",
        default: 80,
      },
      "webp-keep-original": {
        type: "boolean",
        description: "Keep original PNG images after WebP conversion",
        default: false,
      },
    })
    .help()
    .version(process.env.NPM_PACKAGE_VERSION ?? "unknown")
    .parseSync() as CliArgs;

  // Load environment variables ASAP from custom path or default
  let envFilePath: string;
  let envFileSource: "cli" | "default";

  if (argv["env"]) {
    envFilePath = resolve(argv["env"]);
    envFileSource = "cli";
  } else {
    envFilePath = resolve(process.cwd(), ".env");
    envFileSource = "default";
  }

  // Override anything auto-loaded from .env if a custom file is provided.
  loadEnv({ path: envFilePath, override: true });

  const auth: FigmaAuthOptions = {
    figmaApiKey: "",
    figmaOAuthToken: "",
    useOAuth: false,
  };

  const config: Omit<ServerConfig, "auth"> = {
    port: 3333,
    outputFormat: "yaml",
    webp: {
      enabled: false,
      quality: 80,
      keepOriginal: false,
    },
    configSources: {
      figmaApiKey: "env",
      figmaOAuthToken: "none",
      port: "default",
      outputFormat: "default",
<<<<<<< HEAD
      webpEnabled: "default",
      webpQuality: "default",
      webpKeepOriginal: "default",
=======
      envFile: envFileSource,
>>>>>>> 8c819279
    },
  };

  // Handle FIGMA_API_KEY
  if (argv["figma-api-key"]) {
    auth.figmaApiKey = argv["figma-api-key"];
    config.configSources.figmaApiKey = "cli";
  } else if (process.env.FIGMA_API_KEY) {
    auth.figmaApiKey = process.env.FIGMA_API_KEY;
    config.configSources.figmaApiKey = "env";
  }

  // Handle FIGMA_OAUTH_TOKEN
  if (argv["figma-oauth-token"]) {
    auth.figmaOAuthToken = argv["figma-oauth-token"];
    config.configSources.figmaOAuthToken = "cli";
    auth.useOAuth = true;
  } else if (process.env.FIGMA_OAUTH_TOKEN) {
    auth.figmaOAuthToken = process.env.FIGMA_OAUTH_TOKEN;
    config.configSources.figmaOAuthToken = "env";
    auth.useOAuth = true;
  }

  // Handle PORT
  if (argv.port) {
    config.port = argv.port;
    config.configSources.port = "cli";
  } else if (process.env.PORT) {
    config.port = parseInt(process.env.PORT, 10);
    config.configSources.port = "env";
  }

  // Handle JSON output format
  if (argv.json) {
    config.outputFormat = "json";
    config.configSources.outputFormat = "cli";
  } else if (process.env.OUTPUT_FORMAT) {
    config.outputFormat = process.env.OUTPUT_FORMAT as "yaml" | "json";
    config.configSources.outputFormat = "env";
  }

  // Handle WebP settings
  if (argv["webp-enabled"] !== undefined) {
    config.webp.enabled = argv["webp-enabled"];
    config.configSources.webpEnabled = "cli";
  } else if (process.env.WEBP_ENABLED) {
    config.webp.enabled = process.env.WEBP_ENABLED.toLowerCase() === "true";
    config.configSources.webpEnabled = "env";
  }

  if (argv["webp-quality"] !== undefined) {
    config.webp.quality = Math.min(100, Math.max(1, argv["webp-quality"]));
    config.configSources.webpQuality = "cli";
  } else if (process.env.WEBP_QUALITY) {
    const quality = parseInt(process.env.WEBP_QUALITY, 10);
    if (!isNaN(quality) && quality >= 1 && quality <= 100) {
      config.webp.quality = quality;
      config.configSources.webpQuality = "env";
    }
  }

  if (argv["webp-keep-original"] !== undefined) {
    config.webp.keepOriginal = argv["webp-keep-original"];
    config.configSources.webpKeepOriginal = "cli";
  } else if (process.env.WEBP_KEEP_ORIGINAL) {
    config.webp.keepOriginal = process.env.WEBP_KEEP_ORIGINAL.toLowerCase() === "true";
    config.configSources.webpKeepOriginal = "env";
  }

  // Validate configuration
  if (!auth.figmaApiKey && !auth.figmaOAuthToken) {
    console.error(
      "Either FIGMA_API_KEY or FIGMA_OAUTH_TOKEN is required (via CLI argument or .env file)",
    );
    process.exit(1);
  }

  // Log configuration sources
  if (!isStdioMode) {
    console.log("\nConfiguration:");
    console.log(`- ENV_FILE: ${envFilePath} (source: ${config.configSources.envFile})`);
    if (auth.useOAuth) {
      console.log(
        `- FIGMA_OAUTH_TOKEN: ${maskApiKey(auth.figmaOAuthToken)} (source: ${config.configSources.figmaOAuthToken})`,
      );
      console.log("- Authentication Method: OAuth Bearer Token");
    } else {
      console.log(
        `- FIGMA_API_KEY: ${maskApiKey(auth.figmaApiKey)} (source: ${config.configSources.figmaApiKey})`,
      );
      console.log("- Authentication Method: Personal Access Token (X-Figma-Token)");
    }
    console.log(`- PORT: ${config.port} (source: ${config.configSources.port})`);
    console.log(
      `- OUTPUT_FORMAT: ${config.outputFormat} (source: ${config.configSources.outputFormat})`,
    );
    console.log(`- WebP Conversion: ${config.webp.enabled ? "Enabled" : "Disabled"} (source: ${config.configSources.webpEnabled})`);
    if (config.webp.enabled) {
      console.log(`  - Quality: ${config.webp.quality} (source: ${config.configSources.webpQuality})`);
      console.log(`  - Keep Original: ${config.webp.keepOriginal ? "Yes" : "No"} (source: ${config.configSources.webpKeepOriginal})`);
    }
    console.log(); // Empty line for better readability
  }

  return {
    ...config,
    auth,
  };
}<|MERGE_RESOLUTION|>--- conflicted
+++ resolved
@@ -18,13 +18,9 @@
     figmaOAuthToken: "cli" | "env" | "none";
     port: "cli" | "env" | "default";
     outputFormat: "cli" | "env" | "default";
-<<<<<<< HEAD
     webpEnabled: "cli" | "env" | "default";
     webpQuality: "cli" | "env" | "default";
     webpKeepOriginal: "cli" | "env" | "default";
-=======
-    envFile: "cli" | "default";
->>>>>>> 8c819279
   };
 }
 
@@ -123,13 +119,9 @@
       figmaOAuthToken: "none",
       port: "default",
       outputFormat: "default",
-<<<<<<< HEAD
       webpEnabled: "default",
       webpQuality: "default",
       webpKeepOriginal: "default",
-=======
-      envFile: envFileSource,
->>>>>>> 8c819279
     },
   };
 
