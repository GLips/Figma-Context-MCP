import { McpServer } from "@modelcontextprotocol/sdk/server/mcp.js";
import { z } from "zod";
import { FigmaService } from "./services/figma.js";
import type { SimplifiedDesign } from "./services/simplify-node-response.js";
import yaml from "js-yaml";
import { Logger } from "./utils/logger.js";

const serverInfo = {
  name: "Figma MCP Server",
  version: "0.2.1",
};

const serverOptions = {
  capabilities: { logging: {}, tools: {} },
};

<<<<<<< HEAD
export class FigmaMcpServer extends McpServer {
  private readonly figmaService: FigmaService;

  constructor(figmaApiKey: string, figmaOAuthToken?: string, useOAuth?: boolean) {
    super(serverInfo, serverOptions);
    this.figmaService = new FigmaService(figmaApiKey, figmaOAuthToken, useOAuth);
    // this.server = new McpServer(this.serverInfo, this.serverOptions);

    this.registerTools();
  }

  private registerTools(): void {
    // Tool to get file information
    this.tool(
      "get_figma_data",
      "When the nodeId cannot be obtained, obtain the layout information about the entire Figma file",
      {
        fileKey: z
          .string()
          .describe(
            "The key of the Figma file to fetch, often found in a provided URL like figma.com/(file|design)/<fileKey>/...",
          ),
        nodeId: z
          .string()
          .optional()
          .describe(
            "The ID of the node to fetch, often found as URL parameter node-id=<nodeId>, always use if provided",
          ),
        depth: z
          .number()
          .optional()
          .describe(
            "How many levels deep to traverse the node tree, only use if explicitly requested by the user",
          ),
      },
      async ({ fileKey, nodeId, depth }) => {
        try {
          Logger.log(
            `Fetching ${
              depth ? `${depth} layers deep` : "all layers"
            } of ${nodeId ? `node ${nodeId} from file` : `full file`} ${fileKey}`,
          );

          let file: SimplifiedDesign;
          if (nodeId) {
            file = await this.figmaService.getNode(fileKey, nodeId, depth);
          } else {
            file = await this.figmaService.getFile(fileKey, depth);
          }

          Logger.log(`Successfully fetched file: ${file.name}`);
          const { nodes, globalVars, ...metadata } = file;

          const result = {
            metadata,
            nodes,
            globalVars,
          };

          Logger.log("Generating YAML result from file");
          const yamlResult = yaml.dump(result);

          Logger.log("Sending result to client");
          return {
            content: [{ type: "text", text: yamlResult }],
          };
        } catch (error) {
          const message = error instanceof Error ? error.message : JSON.stringify(error);
          Logger.error(`Error fetching file ${fileKey}:`, message);
          return {
            isError: true,
            content: [{ type: "text", text: `Error fetching file: ${message}` }],
          };
=======
function createServer(figmaApiKey: string, { isHTTP = false }: { isHTTP?: boolean } = {}) {
  const server = new McpServer(serverInfo);
  const figmaService = new FigmaService(figmaApiKey);
  registerTools(server, figmaService);

  Logger.isHTTP = isHTTP;

  return server;
}

function registerTools(server: McpServer, figmaService: FigmaService): void {
  // Tool to get file information
  server.tool(
    "get_figma_data",
    "When the nodeId cannot be obtained, obtain the layout information about the entire Figma file",
    {
      fileKey: z
        .string()
        .describe(
          "The key of the Figma file to fetch, often found in a provided URL like figma.com/(file|design)/<fileKey>/...",
        ),
      nodeId: z
        .string()
        .optional()
        .describe(
          "The ID of the node to fetch, often found as URL parameter node-id=<nodeId>, always use if provided",
        ),
      depth: z
        .number()
        .optional()
        .describe(
          "How many levels deep to traverse the node tree, only use if explicitly requested by the user",
        ),
    },
    async ({ fileKey, nodeId, depth }) => {
      try {
        Logger.log(
          `Fetching ${
            depth ? `${depth} layers deep` : "all layers"
          } of ${nodeId ? `node ${nodeId} from file` : `full file`} ${fileKey}`,
        );

        let file: SimplifiedDesign;
        if (nodeId) {
          file = await figmaService.getNode(fileKey, nodeId, depth);
        } else {
          file = await figmaService.getFile(fileKey, depth);
>>>>>>> ea1c84b4
        }

        Logger.log(`Successfully fetched file: ${file.name}`);
        const { nodes, globalVars, ...metadata } = file;

        const result = {
          metadata,
          nodes,
          globalVars,
        };

        Logger.log("Generating YAML result from file");
        const yamlResult = yaml.dump(result);

        Logger.log("Sending result to client");
        return {
          content: [{ type: "text", text: yamlResult }],
        };
      } catch (error) {
        const message = error instanceof Error ? error.message : JSON.stringify(error);
        Logger.error(`Error fetching file ${fileKey}:`, message);
        return {
          isError: true,
          content: [{ type: "text", text: `Error fetching file: ${message}` }],
        };
      }
    },
  );

  // TODO: Clean up all image download related code, particularly getImages in Figma service
  // Tool to download images
  server.tool(
    "download_figma_images",
    "Download SVG and PNG images used in a Figma file based on the IDs of image or icon nodes",
    {
      fileKey: z.string().describe("The key of the Figma file containing the node"),
      nodes: z
        .object({
          nodeId: z
            .string()
            .describe("The ID of the Figma image node to fetch, formatted as 1234:5678"),
          imageRef: z
            .string()
            .optional()
            .describe(
              "If a node has an imageRef fill, you must include this variable. Leave blank when downloading Vector SVG images.",
            ),
          fileName: z.string().describe("The local name for saving the fetched file"),
        })
        .array()
        .describe("The nodes to fetch as images"),
      localPath: z
        .string()
        .describe(
          "The absolute path to the directory where images are stored in the project. If the directory does not exist, it will be created. The format of this path should respect the directory format of the operating system you are running on. Don't use any special character escaping in the path name either.",
        ),
    },
    async ({ fileKey, nodes, localPath }) => {
      try {
        const imageFills = nodes.filter(({ imageRef }) => !!imageRef) as {
          nodeId: string;
          imageRef: string;
          fileName: string;
        }[];
        const fillDownloads = figmaService.getImageFills(fileKey, imageFills, localPath);
        const renderRequests = nodes
          .filter(({ imageRef }) => !imageRef)
          .map(({ nodeId, fileName }) => ({
            nodeId,
            fileName,
            fileType: fileName.endsWith(".svg") ? ("svg" as const) : ("png" as const),
          }));

        const renderDownloads = figmaService.getImages(fileKey, renderRequests, localPath);

        const downloads = await Promise.all([fillDownloads, renderDownloads]).then(([f, r]) => [
          ...f,
          ...r,
        ]);

        // If any download fails, return false
        const saveSuccess = !downloads.find((success) => !success);
        return {
          content: [
            {
              type: "text",
              text: saveSuccess
                ? `Success, ${downloads.length} images downloaded: ${downloads.join(", ")}`
                : "Failed",
            },
          ],
        };
      } catch (error) {
        Logger.error(`Error downloading images from file ${fileKey}:`, error);
        return {
          isError: true,
          content: [{ type: "text", text: `Error downloading images: ${error}` }],
        };
      }
    },
  );
}

export { createServer };<|MERGE_RESOLUTION|>--- conflicted
+++ resolved
@@ -1,6 +1,6 @@
 import { McpServer } from "@modelcontextprotocol/sdk/server/mcp.js";
 import { z } from "zod";
-import { FigmaService } from "./services/figma.js";
+import { FigmaService, type FigmaAuthOptions } from "./services/figma.js";
 import type { SimplifiedDesign } from "./services/simplify-node-response.js";
 import yaml from "js-yaml";
 import { Logger } from "./utils/logger.js";
@@ -10,88 +10,13 @@
   version: "0.2.1",
 };
 
-const serverOptions = {
-  capabilities: { logging: {}, tools: {} },
-};
-
-<<<<<<< HEAD
-export class FigmaMcpServer extends McpServer {
-  private readonly figmaService: FigmaService;
-
-  constructor(figmaApiKey: string, figmaOAuthToken?: string, useOAuth?: boolean) {
-    super(serverInfo, serverOptions);
-    this.figmaService = new FigmaService(figmaApiKey, figmaOAuthToken, useOAuth);
-    // this.server = new McpServer(this.serverInfo, this.serverOptions);
-
-    this.registerTools();
-  }
-
-  private registerTools(): void {
-    // Tool to get file information
-    this.tool(
-      "get_figma_data",
-      "When the nodeId cannot be obtained, obtain the layout information about the entire Figma file",
-      {
-        fileKey: z
-          .string()
-          .describe(
-            "The key of the Figma file to fetch, often found in a provided URL like figma.com/(file|design)/<fileKey>/...",
-          ),
-        nodeId: z
-          .string()
-          .optional()
-          .describe(
-            "The ID of the node to fetch, often found as URL parameter node-id=<nodeId>, always use if provided",
-          ),
-        depth: z
-          .number()
-          .optional()
-          .describe(
-            "How many levels deep to traverse the node tree, only use if explicitly requested by the user",
-          ),
-      },
-      async ({ fileKey, nodeId, depth }) => {
-        try {
-          Logger.log(
-            `Fetching ${
-              depth ? `${depth} layers deep` : "all layers"
-            } of ${nodeId ? `node ${nodeId} from file` : `full file`} ${fileKey}`,
-          );
-
-          let file: SimplifiedDesign;
-          if (nodeId) {
-            file = await this.figmaService.getNode(fileKey, nodeId, depth);
-          } else {
-            file = await this.figmaService.getFile(fileKey, depth);
-          }
-
-          Logger.log(`Successfully fetched file: ${file.name}`);
-          const { nodes, globalVars, ...metadata } = file;
-
-          const result = {
-            metadata,
-            nodes,
-            globalVars,
-          };
-
-          Logger.log("Generating YAML result from file");
-          const yamlResult = yaml.dump(result);
-
-          Logger.log("Sending result to client");
-          return {
-            content: [{ type: "text", text: yamlResult }],
-          };
-        } catch (error) {
-          const message = error instanceof Error ? error.message : JSON.stringify(error);
-          Logger.error(`Error fetching file ${fileKey}:`, message);
-          return {
-            isError: true,
-            content: [{ type: "text", text: `Error fetching file: ${message}` }],
-          };
-=======
-function createServer(figmaApiKey: string, { isHTTP = false }: { isHTTP?: boolean } = {}) {
+function createServer(
+  authOptions: FigmaAuthOptions,
+  { isHTTP = false }: { isHTTP?: boolean } = {},
+) {
   const server = new McpServer(serverInfo);
-  const figmaService = new FigmaService(figmaApiKey);
+  // const figmaService = new FigmaService(figmaApiKey);
+  const figmaService = new FigmaService(authOptions);
   registerTools(server, figmaService);
 
   Logger.isHTTP = isHTTP;
@@ -136,7 +61,6 @@
           file = await figmaService.getNode(fileKey, nodeId, depth);
         } else {
           file = await figmaService.getFile(fileKey, depth);
->>>>>>> ea1c84b4
         }
 
         Logger.log(`Successfully fetched file: ${file.name}`);
