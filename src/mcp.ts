import { McpServer } from "@modelcontextprotocol/sdk/server/mcp.js";
import { z } from "zod";
import { FigmaService, type FigmaAuthOptions } from "./services/figma.js";
import type { SimplifiedDesign } from "./services/simplify-node-response.js";
import yaml from "js-yaml";
import { Logger } from "./utils/logger.js";

const serverInfo = {
  name: "Figma MCP Server",
  version: "0.2.1",
};

function createServer(
  authOptions: FigmaAuthOptions,
  { isHTTP = false }: { isHTTP?: boolean } = {},
) {
  const server = new McpServer(serverInfo);
  // const figmaService = new FigmaService(figmaApiKey);
  const figmaService = new FigmaService(authOptions);
  registerTools(server, figmaService);

  Logger.isHTTP = isHTTP;

  return server;
}

function registerTools(server: McpServer, figmaService: FigmaService): void {
  // Tool to get file information
  server.tool(
    "get_figma_data",
    "When the nodeId cannot be obtained, obtain the layout information about the entire Figma file",
    {
      fileKey: z
        .string()
        .describe(
          "The key of the Figma file to fetch, often found in a provided URL like figma.com/(file|design)/<fileKey>/...",
        ),
      nodeId: z
        .string()
        .optional()
        .describe(
          "The ID of the node to fetch, often found as URL parameter node-id=<nodeId>, always use if provided",
        ),
      depth: z
        .number()
        .optional()
        .describe(
          "OPTIONAL. Do NOT use unless explicitly requested by the user. Controls how many levels deep to traverse the node tree,",
        ),
    },
    async ({ fileKey, nodeId, depth }) => {
      try {
        Logger.log(
          `Fetching ${
            depth ? `${depth} layers deep` : "all layers"
          } of ${nodeId ? `node ${nodeId} from file` : `full file`} ${fileKey}`,
        );

        let file: SimplifiedDesign;
        if (nodeId) {
          file = await figmaService.getNode(fileKey, nodeId, depth);
        } else {
          file = await figmaService.getFile(fileKey, depth);
        }

        Logger.log(`Successfully fetched file: ${file.name}`);
        const { nodes, globalVars, ...metadata } = file;

        const result = {
          metadata,
          nodes,
          globalVars,
        };

        Logger.log("Generating YAML result from file");
        const yamlResult = yaml.dump(result);

        Logger.log("Sending result to client");
        return {
          content: [{ type: "text", text: yamlResult }],
        };
      } catch (error) {
        const message = error instanceof Error ? error.message : JSON.stringify(error);
        Logger.error(`Error fetching file ${fileKey}:`, message);
        return {
          isError: true,
          content: [{ type: "text", text: `Error fetching file: ${message}` }],
        };
      }
    },
  );

  // TODO: Clean up all image download related code, particularly getImages in Figma service
  // Tool to download images
  server.tool(
    "download_figma_images",
    "Download SVG and PNG images used in a Figma file based on the IDs of image or icon nodes",
    {
      fileKey: z.string().describe("The key of the Figma file containing the node"),
      nodes: z
        .object({
          nodeId: z
            .string()
            .describe("The ID of the Figma image node to fetch, formatted as 1234:5678"),
          imageRef: z
            .string()
            .optional()
            .describe(
              "If a node has an imageRef fill, you must include this variable. Leave blank when downloading Vector SVG images.",
            ),
          fileName: z.string().describe("The local name for saving the fetched file"),
        })
        .array()
        .describe("The nodes to fetch as images"),
      scale: z
        .number()
        .positive()
        .optional()
        .describe(
          "Export scale for PNG images. Optional, generally 2 is best, though users may specify a different scale.",
        ),
      localPath: z
        .string()
        .describe(
          "The absolute path to the directory where images are stored in the project. If the directory does not exist, it will be created. The format of this path should respect the directory format of the operating system you are running on. Don't use any special character escaping in the path name either.",
        ),
      svgOptions: z
        .object({
          outlineText: z.boolean().optional().describe("Whether to outline text in SVG exports. Default is true."),
          includeId: z.boolean().optional().describe("Whether to include IDs in SVG exports. Default is false."),
          simplifyStroke: z.boolean().optional().describe("Whether to simplify strokes in SVG exports. Default is true."),
        })
        .optional()
        .describe("Options for SVG export"),
    },
<<<<<<< HEAD
    async ({ fileKey, nodes, localPath, svgOptions }) => {
=======
    async ({ fileKey, nodes, scale, localPath }) => {
>>>>>>> d69d96fd
      try {
        const imageFills = nodes.filter(({ imageRef }) => !!imageRef) as {
          nodeId: string;
          imageRef: string;
          fileName: string;
        }[];
        const fillDownloads = figmaService.getImageFills(fileKey, imageFills, localPath);
        const renderRequests = nodes
          .filter(({ imageRef }) => !imageRef)
          .map(({ nodeId, fileName }) => ({
            nodeId,
            fileName,
            fileType: fileName.endsWith(".svg") ? ("svg" as const) : ("png" as const),
          }));

<<<<<<< HEAD
        const renderDownloads = figmaService.getImages(fileKey, renderRequests, localPath, svgOptions);
=======
        const renderDownloads = figmaService.getImages(fileKey, renderRequests, localPath, scale);
>>>>>>> d69d96fd

        const downloads = await Promise.all([fillDownloads, renderDownloads]).then(([f, r]) => [
          ...f,
          ...r,
        ]);

        // If any download fails, return false
        const saveSuccess = !downloads.find((success) => !success);
        return {
          content: [
            {
              type: "text",
              text: saveSuccess
                ? `Success, ${downloads.length} images downloaded: ${downloads.join(", ")}`
                : "Failed",
            },
          ],
        };
      } catch (error) {
        Logger.error(`Error downloading images from file ${fileKey}:`, error);
        return {
          isError: true,
          content: [{ type: "text", text: `Error downloading images: ${error}` }],
        };
      }
    },
  );
}

export { createServer };<|MERGE_RESOLUTION|>--- conflicted
+++ resolved
@@ -133,11 +133,7 @@
         .optional()
         .describe("Options for SVG export"),
     },
-<<<<<<< HEAD
     async ({ fileKey, nodes, localPath, svgOptions }) => {
-=======
-    async ({ fileKey, nodes, scale, localPath }) => {
->>>>>>> d69d96fd
       try {
         const imageFills = nodes.filter(({ imageRef }) => !!imageRef) as {
           nodeId: string;
@@ -153,11 +149,7 @@
             fileType: fileName.endsWith(".svg") ? ("svg" as const) : ("png" as const),
           }));
 
-<<<<<<< HEAD
         const renderDownloads = figmaService.getImages(fileKey, renderRequests, localPath, svgOptions);
-=======
-        const renderDownloads = figmaService.getImages(fileKey, renderRequests, localPath, scale);
->>>>>>> d69d96fd
 
         const downloads = await Promise.all([fillDownloads, renderDownloads]).then(([f, r]) => [
           ...f,
