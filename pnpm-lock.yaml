--- conflicted
+++ resolved
@@ -9,13 +9,8 @@
   .:
     dependencies:
       '@figma/rest-api-spec':
-<<<<<<< HEAD
-        specifier: ^0.31.0
-        version: 0.31.0
-=======
         specifier: ^0.33.0
         version: 0.33.0
->>>>>>> 72cae181
       '@modelcontextprotocol/sdk':
         specifier: ^1.10.2
         version: 1.10.2
@@ -667,13 +662,8 @@
     resolution: {integrity: sha512-lB05FkqEdUg2AA0xEbUz0SnkXT1LcCTa438W4IWTUh4hdOnVbQyOJ81OrDXsJk/LSiJHubgGEFoR5EHq1NsH1A==}
     engines: {node: ^18.18.0 || ^20.9.0 || >=21.1.0}
 
-<<<<<<< HEAD
-  '@figma/rest-api-spec@0.31.0':
-    resolution: {integrity: sha512-Mk9hAZjA71etfnydoj6J3f6VL1nYWII50547o0ybz3YqMT61Q/GWsPmZNulPtR6+EYngiZ+Jq2LvJuB5MSaYPA==}
-=======
   '@figma/rest-api-spec@0.33.0':
     resolution: {integrity: sha512-T/hxrxvnAejDHVzHr5av7eM09vCniyeyLy77QUMmnavUIZe+jA/Ex5mpFhMS6DHVAy/zuBUDJDZRMZ4t8OBwFg==}
->>>>>>> 72cae181
 
   '@humanfs/core@0.19.1':
     resolution: {integrity: sha512-5DyQ4+1JEUzejeK1JGICcideyfUbGixgS9jNgex5nqkW+cY7WZhxBigmieN5Qnw9ZosSNVC9KQKyb+GUaGyKUA==}
@@ -3653,11 +3643,7 @@
       '@eslint/core': 0.10.0
       levn: 0.4.1
 
-<<<<<<< HEAD
-  '@figma/rest-api-spec@0.31.0': {}
-=======
   '@figma/rest-api-spec@0.33.0': {}
->>>>>>> 72cae181
 
   '@humanfs/core@0.19.1': {}
 
