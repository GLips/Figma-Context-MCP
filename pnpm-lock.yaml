--- conflicted
+++ resolved
@@ -71,17 +71,10 @@
         version: 3.5.0
       ts-jest:
         specifier: ^29.2.5
-<<<<<<< HEAD
-        version: 29.2.5(@babel/core@7.26.8)(@jest/transform@29.7.0)(@jest/types@29.6.3)(babel-jest@29.7.0(@babel/core@7.26.8))(jest@29.7.0(@types/node@20.17.0)(ts-node@10.9.2(@types/node@20.17.0)(typescript@5.7.3)))(typescript@5.7.3)
-      tsc-alias:
-        specifier: ^1.8.10
-        version: 1.8.10
-=======
         version: 29.2.5(@babel/core@7.26.8)(@jest/transform@29.7.0)(@jest/types@29.6.3)(babel-jest@29.7.0(@babel/core@7.26.8))(esbuild@0.25.1)(jest@29.7.0(@types/node@20.17.0)(ts-node@10.9.2(@types/node@20.17.0)(typescript@5.7.3)))(typescript@5.7.3)
       tsup:
         specifier: ^8.4.0
         version: 8.4.0(tsx@4.19.2)(typescript@5.7.3)
->>>>>>> 26abf4ab
       tsx:
         specifier: ^4.19.2
         version: 4.19.2
@@ -266,248 +259,198 @@
     cpu: [ppc64]
     os: [aix]
 
-<<<<<<< HEAD
-=======
   '@esbuild/aix-ppc64@0.25.1':
     resolution: {integrity: sha512-kfYGy8IdzTGy+z0vFGvExZtxkFlA4zAxgKEahG9KE1ScBjpQnFsNOX8KTU5ojNru5ed5CVoJYXFtoxaq5nFbjQ==}
     engines: {node: '>=18'}
     cpu: [ppc64]
     os: [aix]
 
->>>>>>> 26abf4ab
   '@esbuild/android-arm64@0.23.1':
     resolution: {integrity: sha512-xw50ipykXcLstLeWH7WRdQuysJqejuAGPd30vd1i5zSyKK3WE+ijzHmLKxdiCMtH1pHz78rOg0BKSYOSB/2Khw==}
     engines: {node: '>=18'}
     cpu: [arm64]
     os: [android]
 
-<<<<<<< HEAD
-=======
   '@esbuild/android-arm64@0.25.1':
     resolution: {integrity: sha512-50tM0zCJW5kGqgG7fQ7IHvQOcAn9TKiVRuQ/lN0xR+T2lzEFvAi1ZcS8DiksFcEpf1t/GYOeOfCAgDHFpkiSmA==}
     engines: {node: '>=18'}
     cpu: [arm64]
     os: [android]
 
->>>>>>> 26abf4ab
   '@esbuild/android-arm@0.23.1':
     resolution: {integrity: sha512-uz6/tEy2IFm9RYOyvKl88zdzZfwEfKZmnX9Cj1BHjeSGNuGLuMD1kR8y5bteYmwqKm1tj8m4cb/aKEorr6fHWQ==}
     engines: {node: '>=18'}
     cpu: [arm]
     os: [android]
 
-<<<<<<< HEAD
-=======
   '@esbuild/android-arm@0.25.1':
     resolution: {integrity: sha512-dp+MshLYux6j/JjdqVLnMglQlFu+MuVeNrmT5nk6q07wNhCdSnB7QZj+7G8VMUGh1q+vj2Bq8kRsuyA00I/k+Q==}
     engines: {node: '>=18'}
     cpu: [arm]
     os: [android]
 
->>>>>>> 26abf4ab
   '@esbuild/android-x64@0.23.1':
     resolution: {integrity: sha512-nlN9B69St9BwUoB+jkyU090bru8L0NA3yFvAd7k8dNsVH8bi9a8cUAUSEcEEgTp2z3dbEDGJGfP6VUnkQnlReg==}
     engines: {node: '>=18'}
     cpu: [x64]
     os: [android]
 
-<<<<<<< HEAD
-=======
   '@esbuild/android-x64@0.25.1':
     resolution: {integrity: sha512-GCj6WfUtNldqUzYkN/ITtlhwQqGWu9S45vUXs7EIYf+7rCiiqH9bCloatO9VhxsL0Pji+PF4Lz2XXCES+Q8hDw==}
     engines: {node: '>=18'}
     cpu: [x64]
     os: [android]
 
->>>>>>> 26abf4ab
   '@esbuild/darwin-arm64@0.23.1':
     resolution: {integrity: sha512-YsS2e3Wtgnw7Wq53XXBLcV6JhRsEq8hkfg91ESVadIrzr9wO6jJDMZnCQbHm1Guc5t/CdDiFSSfWP58FNuvT3Q==}
     engines: {node: '>=18'}
     cpu: [arm64]
     os: [darwin]
 
-<<<<<<< HEAD
-=======
   '@esbuild/darwin-arm64@0.25.1':
     resolution: {integrity: sha512-5hEZKPf+nQjYoSr/elb62U19/l1mZDdqidGfmFutVUjjUZrOazAtwK+Kr+3y0C/oeJfLlxo9fXb1w7L+P7E4FQ==}
     engines: {node: '>=18'}
     cpu: [arm64]
     os: [darwin]
 
->>>>>>> 26abf4ab
   '@esbuild/darwin-x64@0.23.1':
     resolution: {integrity: sha512-aClqdgTDVPSEGgoCS8QDG37Gu8yc9lTHNAQlsztQ6ENetKEO//b8y31MMu2ZaPbn4kVsIABzVLXYLhCGekGDqw==}
     engines: {node: '>=18'}
     cpu: [x64]
     os: [darwin]
 
-<<<<<<< HEAD
-=======
   '@esbuild/darwin-x64@0.25.1':
     resolution: {integrity: sha512-hxVnwL2Dqs3fM1IWq8Iezh0cX7ZGdVhbTfnOy5uURtao5OIVCEyj9xIzemDi7sRvKsuSdtCAhMKarxqtlyVyfA==}
     engines: {node: '>=18'}
     cpu: [x64]
     os: [darwin]
 
->>>>>>> 26abf4ab
   '@esbuild/freebsd-arm64@0.23.1':
     resolution: {integrity: sha512-h1k6yS8/pN/NHlMl5+v4XPfikhJulk4G+tKGFIOwURBSFzE8bixw1ebjluLOjfwtLqY0kewfjLSrO6tN2MgIhA==}
     engines: {node: '>=18'}
     cpu: [arm64]
     os: [freebsd]
 
-<<<<<<< HEAD
-=======
   '@esbuild/freebsd-arm64@0.25.1':
     resolution: {integrity: sha512-1MrCZs0fZa2g8E+FUo2ipw6jw5qqQiH+tERoS5fAfKnRx6NXH31tXBKI3VpmLijLH6yriMZsxJtaXUyFt/8Y4A==}
     engines: {node: '>=18'}
     cpu: [arm64]
     os: [freebsd]
 
->>>>>>> 26abf4ab
   '@esbuild/freebsd-x64@0.23.1':
     resolution: {integrity: sha512-lK1eJeyk1ZX8UklqFd/3A60UuZ/6UVfGT2LuGo3Wp4/z7eRTRYY+0xOu2kpClP+vMTi9wKOfXi2vjUpO1Ro76g==}
     engines: {node: '>=18'}
     cpu: [x64]
     os: [freebsd]
 
-<<<<<<< HEAD
-=======
   '@esbuild/freebsd-x64@0.25.1':
     resolution: {integrity: sha512-0IZWLiTyz7nm0xuIs0q1Y3QWJC52R8aSXxe40VUxm6BB1RNmkODtW6LHvWRrGiICulcX7ZvyH6h5fqdLu4gkww==}
     engines: {node: '>=18'}
     cpu: [x64]
     os: [freebsd]
 
->>>>>>> 26abf4ab
   '@esbuild/linux-arm64@0.23.1':
     resolution: {integrity: sha512-/93bf2yxencYDnItMYV/v116zff6UyTjo4EtEQjUBeGiVpMmffDNUyD9UN2zV+V3LRV3/on4xdZ26NKzn6754g==}
     engines: {node: '>=18'}
     cpu: [arm64]
     os: [linux]
 
-<<<<<<< HEAD
-=======
   '@esbuild/linux-arm64@0.25.1':
     resolution: {integrity: sha512-jaN3dHi0/DDPelk0nLcXRm1q7DNJpjXy7yWaWvbfkPvI+7XNSc/lDOnCLN7gzsyzgu6qSAmgSvP9oXAhP973uQ==}
     engines: {node: '>=18'}
     cpu: [arm64]
     os: [linux]
 
->>>>>>> 26abf4ab
   '@esbuild/linux-arm@0.23.1':
     resolution: {integrity: sha512-CXXkzgn+dXAPs3WBwE+Kvnrf4WECwBdfjfeYHpMeVxWE0EceB6vhWGShs6wi0IYEqMSIzdOF1XjQ/Mkm5d7ZdQ==}
     engines: {node: '>=18'}
     cpu: [arm]
     os: [linux]
 
-<<<<<<< HEAD
-=======
   '@esbuild/linux-arm@0.25.1':
     resolution: {integrity: sha512-NdKOhS4u7JhDKw9G3cY6sWqFcnLITn6SqivVArbzIaf3cemShqfLGHYMx8Xlm/lBit3/5d7kXvriTUGa5YViuQ==}
     engines: {node: '>=18'}
     cpu: [arm]
     os: [linux]
 
->>>>>>> 26abf4ab
   '@esbuild/linux-ia32@0.23.1':
     resolution: {integrity: sha512-VTN4EuOHwXEkXzX5nTvVY4s7E/Krz7COC8xkftbbKRYAl96vPiUssGkeMELQMOnLOJ8k3BY1+ZY52tttZnHcXQ==}
     engines: {node: '>=18'}
     cpu: [ia32]
     os: [linux]
 
-<<<<<<< HEAD
-=======
   '@esbuild/linux-ia32@0.25.1':
     resolution: {integrity: sha512-OJykPaF4v8JidKNGz8c/q1lBO44sQNUQtq1KktJXdBLn1hPod5rE/Hko5ugKKZd+D2+o1a9MFGUEIUwO2YfgkQ==}
     engines: {node: '>=18'}
     cpu: [ia32]
     os: [linux]
 
->>>>>>> 26abf4ab
   '@esbuild/linux-loong64@0.23.1':
     resolution: {integrity: sha512-Vx09LzEoBa5zDnieH8LSMRToj7ir/Jeq0Gu6qJ/1GcBq9GkfoEAoXvLiW1U9J1qE/Y/Oyaq33w5p2ZWrNNHNEw==}
     engines: {node: '>=18'}
     cpu: [loong64]
     os: [linux]
 
-<<<<<<< HEAD
-=======
   '@esbuild/linux-loong64@0.25.1':
     resolution: {integrity: sha512-nGfornQj4dzcq5Vp835oM/o21UMlXzn79KobKlcs3Wz9smwiifknLy4xDCLUU0BWp7b/houtdrgUz7nOGnfIYg==}
     engines: {node: '>=18'}
     cpu: [loong64]
     os: [linux]
 
->>>>>>> 26abf4ab
   '@esbuild/linux-mips64el@0.23.1':
     resolution: {integrity: sha512-nrFzzMQ7W4WRLNUOU5dlWAqa6yVeI0P78WKGUo7lg2HShq/yx+UYkeNSE0SSfSure0SqgnsxPvmAUu/vu0E+3Q==}
     engines: {node: '>=18'}
     cpu: [mips64el]
     os: [linux]
 
-<<<<<<< HEAD
-=======
   '@esbuild/linux-mips64el@0.25.1':
     resolution: {integrity: sha512-1osBbPEFYwIE5IVB/0g2X6i1qInZa1aIoj1TdL4AaAb55xIIgbg8Doq6a5BzYWgr+tEcDzYH67XVnTmUzL+nXg==}
     engines: {node: '>=18'}
     cpu: [mips64el]
     os: [linux]
 
->>>>>>> 26abf4ab
   '@esbuild/linux-ppc64@0.23.1':
     resolution: {integrity: sha512-dKN8fgVqd0vUIjxuJI6P/9SSSe/mB9rvA98CSH2sJnlZ/OCZWO1DJvxj8jvKTfYUdGfcq2dDxoKaC6bHuTlgcw==}
     engines: {node: '>=18'}
     cpu: [ppc64]
     os: [linux]
 
-<<<<<<< HEAD
-=======
   '@esbuild/linux-ppc64@0.25.1':
     resolution: {integrity: sha512-/6VBJOwUf3TdTvJZ82qF3tbLuWsscd7/1w+D9LH0W/SqUgM5/JJD0lrJ1fVIfZsqB6RFmLCe0Xz3fmZc3WtyVg==}
     engines: {node: '>=18'}
     cpu: [ppc64]
     os: [linux]
 
->>>>>>> 26abf4ab
   '@esbuild/linux-riscv64@0.23.1':
     resolution: {integrity: sha512-5AV4Pzp80fhHL83JM6LoA6pTQVWgB1HovMBsLQ9OZWLDqVY8MVobBXNSmAJi//Csh6tcY7e7Lny2Hg1tElMjIA==}
     engines: {node: '>=18'}
     cpu: [riscv64]
     os: [linux]
 
-<<<<<<< HEAD
-=======
   '@esbuild/linux-riscv64@0.25.1':
     resolution: {integrity: sha512-nSut/Mx5gnilhcq2yIMLMe3Wl4FK5wx/o0QuuCLMtmJn+WeWYoEGDN1ipcN72g1WHsnIbxGXd4i/MF0gTcuAjQ==}
     engines: {node: '>=18'}
     cpu: [riscv64]
     os: [linux]
 
->>>>>>> 26abf4ab
   '@esbuild/linux-s390x@0.23.1':
     resolution: {integrity: sha512-9ygs73tuFCe6f6m/Tb+9LtYxWR4c9yg7zjt2cYkjDbDpV/xVn+68cQxMXCjUpYwEkze2RcU/rMnfIXNRFmSoDw==}
     engines: {node: '>=18'}
     cpu: [s390x]
     os: [linux]
 
-<<<<<<< HEAD
-=======
   '@esbuild/linux-s390x@0.25.1':
     resolution: {integrity: sha512-cEECeLlJNfT8kZHqLarDBQso9a27o2Zd2AQ8USAEoGtejOrCYHNtKP8XQhMDJMtthdF4GBmjR2au3x1udADQQQ==}
     engines: {node: '>=18'}
     cpu: [s390x]
     os: [linux]
 
->>>>>>> 26abf4ab
   '@esbuild/linux-x64@0.23.1':
     resolution: {integrity: sha512-EV6+ovTsEXCPAp58g2dD68LxoP/wK5pRvgy0J/HxPGB009omFPv3Yet0HiaqvrIrgPTBuC6wCH1LTOY91EO5hQ==}
     engines: {node: '>=18'}
     cpu: [x64]
     os: [linux]
 
-<<<<<<< HEAD
-=======
   '@esbuild/linux-x64@0.25.1':
     resolution: {integrity: sha512-xbfUhu/gnvSEg+EGovRc+kjBAkrvtk38RlerAzQxvMzlB4fXpCFCeUAYzJvrnhFtdeyVCDANSjJvOvGYoeKzFA==}
     engines: {node: '>=18'}
@@ -520,7 +463,6 @@
     cpu: [arm64]
     os: [netbsd]
 
->>>>>>> 26abf4ab
   '@esbuild/netbsd-x64@0.23.1':
     resolution: {integrity: sha512-aevEkCNu7KlPRpYLjwmdcuNz6bDFiE7Z8XC4CPqExjTvrHugh28QzUXVOZtiYghciKUacNktqxdpymplil1beA==}
     engines: {node: '>=18'}
@@ -539,75 +481,60 @@
     cpu: [arm64]
     os: [openbsd]
 
-<<<<<<< HEAD
-=======
   '@esbuild/openbsd-arm64@0.25.1':
     resolution: {integrity: sha512-Na9T3szbXezdzM/Kfs3GcRQNjHzM6GzFBeU1/6IV/npKP5ORtp9zbQjvkDJ47s6BCgaAZnnnu/cY1x342+MvZg==}
     engines: {node: '>=18'}
     cpu: [arm64]
     os: [openbsd]
 
->>>>>>> 26abf4ab
   '@esbuild/openbsd-x64@0.23.1':
     resolution: {integrity: sha512-aY2gMmKmPhxfU+0EdnN+XNtGbjfQgwZj43k8G3fyrDM/UdZww6xrWxmDkuz2eCZchqVeABjV5BpildOrUbBTqA==}
     engines: {node: '>=18'}
     cpu: [x64]
     os: [openbsd]
 
-<<<<<<< HEAD
-=======
   '@esbuild/openbsd-x64@0.25.1':
     resolution: {integrity: sha512-T3H78X2h1tszfRSf+txbt5aOp/e7TAz3ptVKu9Oyir3IAOFPGV6O9c2naym5TOriy1l0nNf6a4X5UXRZSGX/dw==}
     engines: {node: '>=18'}
     cpu: [x64]
     os: [openbsd]
 
->>>>>>> 26abf4ab
   '@esbuild/sunos-x64@0.23.1':
     resolution: {integrity: sha512-RBRT2gqEl0IKQABT4XTj78tpk9v7ehp+mazn2HbUeZl1YMdaGAQqhapjGTCe7uw7y0frDi4gS0uHzhvpFuI1sA==}
     engines: {node: '>=18'}
     cpu: [x64]
     os: [sunos]
 
-<<<<<<< HEAD
-=======
   '@esbuild/sunos-x64@0.25.1':
     resolution: {integrity: sha512-2H3RUvcmULO7dIE5EWJH8eubZAI4xw54H1ilJnRNZdeo8dTADEZ21w6J22XBkXqGJbe0+wnNJtw3UXRoLJnFEg==}
     engines: {node: '>=18'}
     cpu: [x64]
     os: [sunos]
 
->>>>>>> 26abf4ab
   '@esbuild/win32-arm64@0.23.1':
     resolution: {integrity: sha512-4O+gPR5rEBe2FpKOVyiJ7wNDPA8nGzDuJ6gN4okSA1gEOYZ67N8JPk58tkWtdtPeLz7lBnY6I5L3jdsr3S+A6A==}
     engines: {node: '>=18'}
     cpu: [arm64]
     os: [win32]
 
-<<<<<<< HEAD
-=======
   '@esbuild/win32-arm64@0.25.1':
     resolution: {integrity: sha512-GE7XvrdOzrb+yVKB9KsRMq+7a2U/K5Cf/8grVFRAGJmfADr/e/ODQ134RK2/eeHqYV5eQRFxb1hY7Nr15fv1NQ==}
     engines: {node: '>=18'}
     cpu: [arm64]
     os: [win32]
 
->>>>>>> 26abf4ab
   '@esbuild/win32-ia32@0.23.1':
     resolution: {integrity: sha512-BcaL0Vn6QwCwre3Y717nVHZbAa4UBEigzFm6VdsVdT/MbZ38xoj1X9HPkZhbmaBGUD1W8vxAfffbDe8bA6AKnQ==}
     engines: {node: '>=18'}
     cpu: [ia32]
     os: [win32]
 
-<<<<<<< HEAD
-=======
   '@esbuild/win32-ia32@0.25.1':
     resolution: {integrity: sha512-uOxSJCIcavSiT6UnBhBzE8wy3n0hOkJsBOzy7HDAuTDE++1DJMRRVCPGisULScHL+a/ZwdXPpXD3IyFKjA7K8A==}
     engines: {node: '>=18'}
     cpu: [ia32]
     os: [win32]
 
->>>>>>> 26abf4ab
   '@esbuild/win32-x64@0.23.1':
     resolution: {integrity: sha512-BHpFFeslkWrXWyUPnbKm+xYYVYruCinGcftSBaa8zoF9hZO4BcSCFUvHVTtzpIY6YzUnYtuEhZ+C9iEXjxnasg==}
     engines: {node: '>=18'}
@@ -2970,159 +2897,108 @@
   '@esbuild/aix-ppc64@0.23.1':
     optional: true
 
-<<<<<<< HEAD
+  '@esbuild/aix-ppc64@0.25.1':
+    optional: true
+
   '@esbuild/android-arm64@0.23.1':
     optional: true
 
+  '@esbuild/android-arm64@0.25.1':
+    optional: true
+
   '@esbuild/android-arm@0.23.1':
     optional: true
 
+  '@esbuild/android-arm@0.25.1':
+    optional: true
+
   '@esbuild/android-x64@0.23.1':
     optional: true
 
+  '@esbuild/android-x64@0.25.1':
+    optional: true
+
   '@esbuild/darwin-arm64@0.23.1':
     optional: true
 
+  '@esbuild/darwin-arm64@0.25.1':
+    optional: true
+
   '@esbuild/darwin-x64@0.23.1':
     optional: true
 
+  '@esbuild/darwin-x64@0.25.1':
+    optional: true
+
   '@esbuild/freebsd-arm64@0.23.1':
     optional: true
 
+  '@esbuild/freebsd-arm64@0.25.1':
+    optional: true
+
   '@esbuild/freebsd-x64@0.23.1':
     optional: true
 
+  '@esbuild/freebsd-x64@0.25.1':
+    optional: true
+
   '@esbuild/linux-arm64@0.23.1':
     optional: true
 
+  '@esbuild/linux-arm64@0.25.1':
+    optional: true
+
   '@esbuild/linux-arm@0.23.1':
     optional: true
 
+  '@esbuild/linux-arm@0.25.1':
+    optional: true
+
   '@esbuild/linux-ia32@0.23.1':
     optional: true
 
+  '@esbuild/linux-ia32@0.25.1':
+    optional: true
+
   '@esbuild/linux-loong64@0.23.1':
     optional: true
 
+  '@esbuild/linux-loong64@0.25.1':
+    optional: true
+
   '@esbuild/linux-mips64el@0.23.1':
     optional: true
 
+  '@esbuild/linux-mips64el@0.25.1':
+    optional: true
+
   '@esbuild/linux-ppc64@0.23.1':
     optional: true
 
+  '@esbuild/linux-ppc64@0.25.1':
+    optional: true
+
   '@esbuild/linux-riscv64@0.23.1':
     optional: true
 
+  '@esbuild/linux-riscv64@0.25.1':
+    optional: true
+
   '@esbuild/linux-s390x@0.23.1':
     optional: true
 
+  '@esbuild/linux-s390x@0.25.1':
+    optional: true
+
   '@esbuild/linux-x64@0.23.1':
     optional: true
 
-=======
-  '@esbuild/aix-ppc64@0.25.1':
-    optional: true
-
-  '@esbuild/android-arm64@0.23.1':
-    optional: true
-
-  '@esbuild/android-arm64@0.25.1':
-    optional: true
-
-  '@esbuild/android-arm@0.23.1':
-    optional: true
-
-  '@esbuild/android-arm@0.25.1':
-    optional: true
-
-  '@esbuild/android-x64@0.23.1':
-    optional: true
-
-  '@esbuild/android-x64@0.25.1':
-    optional: true
-
-  '@esbuild/darwin-arm64@0.23.1':
-    optional: true
-
-  '@esbuild/darwin-arm64@0.25.1':
-    optional: true
-
-  '@esbuild/darwin-x64@0.23.1':
-    optional: true
-
-  '@esbuild/darwin-x64@0.25.1':
-    optional: true
-
-  '@esbuild/freebsd-arm64@0.23.1':
-    optional: true
-
-  '@esbuild/freebsd-arm64@0.25.1':
-    optional: true
-
-  '@esbuild/freebsd-x64@0.23.1':
-    optional: true
-
-  '@esbuild/freebsd-x64@0.25.1':
-    optional: true
-
-  '@esbuild/linux-arm64@0.23.1':
-    optional: true
-
-  '@esbuild/linux-arm64@0.25.1':
-    optional: true
-
-  '@esbuild/linux-arm@0.23.1':
-    optional: true
-
-  '@esbuild/linux-arm@0.25.1':
-    optional: true
-
-  '@esbuild/linux-ia32@0.23.1':
-    optional: true
-
-  '@esbuild/linux-ia32@0.25.1':
-    optional: true
-
-  '@esbuild/linux-loong64@0.23.1':
-    optional: true
-
-  '@esbuild/linux-loong64@0.25.1':
-    optional: true
-
-  '@esbuild/linux-mips64el@0.23.1':
-    optional: true
-
-  '@esbuild/linux-mips64el@0.25.1':
-    optional: true
-
-  '@esbuild/linux-ppc64@0.23.1':
-    optional: true
-
-  '@esbuild/linux-ppc64@0.25.1':
-    optional: true
-
-  '@esbuild/linux-riscv64@0.23.1':
-    optional: true
-
-  '@esbuild/linux-riscv64@0.25.1':
-    optional: true
-
-  '@esbuild/linux-s390x@0.23.1':
-    optional: true
-
-  '@esbuild/linux-s390x@0.25.1':
-    optional: true
-
-  '@esbuild/linux-x64@0.23.1':
-    optional: true
-
   '@esbuild/linux-x64@0.25.1':
     optional: true
 
   '@esbuild/netbsd-arm64@0.25.1':
     optional: true
 
->>>>>>> 26abf4ab
   '@esbuild/netbsd-x64@0.23.1':
     optional: true
 
@@ -3132,48 +3008,33 @@
   '@esbuild/openbsd-arm64@0.23.1':
     optional: true
 
-<<<<<<< HEAD
+  '@esbuild/openbsd-arm64@0.25.1':
+    optional: true
+
   '@esbuild/openbsd-x64@0.23.1':
     optional: true
 
+  '@esbuild/openbsd-x64@0.25.1':
+    optional: true
+
   '@esbuild/sunos-x64@0.23.1':
     optional: true
 
+  '@esbuild/sunos-x64@0.25.1':
+    optional: true
+
   '@esbuild/win32-arm64@0.23.1':
     optional: true
 
+  '@esbuild/win32-arm64@0.25.1':
+    optional: true
+
   '@esbuild/win32-ia32@0.23.1':
     optional: true
 
-=======
-  '@esbuild/openbsd-arm64@0.25.1':
-    optional: true
-
-  '@esbuild/openbsd-x64@0.23.1':
-    optional: true
-
-  '@esbuild/openbsd-x64@0.25.1':
-    optional: true
-
-  '@esbuild/sunos-x64@0.23.1':
-    optional: true
-
-  '@esbuild/sunos-x64@0.25.1':
-    optional: true
-
-  '@esbuild/win32-arm64@0.23.1':
-    optional: true
-
-  '@esbuild/win32-arm64@0.25.1':
-    optional: true
-
-  '@esbuild/win32-ia32@0.23.1':
-    optional: true
-
   '@esbuild/win32-ia32@0.25.1':
     optional: true
 
->>>>>>> 26abf4ab
   '@esbuild/win32-x64@0.23.1':
     optional: true
 
@@ -5527,13 +5388,9 @@
     dependencies:
       typescript: 5.7.3
 
-<<<<<<< HEAD
-  ts-jest@29.2.5(@babel/core@7.26.8)(@jest/transform@29.7.0)(@jest/types@29.6.3)(babel-jest@29.7.0(@babel/core@7.26.8))(jest@29.7.0(@types/node@20.17.0)(ts-node@10.9.2(@types/node@20.17.0)(typescript@5.7.3)))(typescript@5.7.3):
-=======
   ts-interface-checker@0.1.13: {}
 
   ts-jest@29.2.5(@babel/core@7.26.8)(@jest/transform@29.7.0)(@jest/types@29.6.3)(babel-jest@29.7.0(@babel/core@7.26.8))(esbuild@0.25.1)(jest@29.7.0(@types/node@20.17.0)(ts-node@10.9.2(@types/node@20.17.0)(typescript@5.7.3)))(typescript@5.7.3):
->>>>>>> 26abf4ab
     dependencies:
       bs-logger: 0.2.6
       ejs: 3.1.10
@@ -5551,10 +5408,7 @@
       '@jest/transform': 29.7.0
       '@jest/types': 29.6.3
       babel-jest: 29.7.0(@babel/core@7.26.8)
-<<<<<<< HEAD
-=======
       esbuild: 0.25.1
->>>>>>> 26abf4ab
 
   ts-node@10.9.2(@types/node@20.17.0)(typescript@5.7.3):
     dependencies:
