--- conflicted
+++ resolved
@@ -14,20 +14,12 @@
   "scripts": {
     "build": "tsup --dts",
     "type-check": "tsc --noEmit",
-<<<<<<< HEAD
     "test": "jest",
-    "start": "node dist/index.js",
-    "start:cli": "cross-env NODE_ENV=cli node dist/index.js",
-    "start:http": "node dist/index.js",
-    "dev": "cross-env NODE_ENV=development tsx watch src/index.ts",
-    "dev:cli": "cross-env NODE_ENV=development tsx watch src/index.ts --stdio",
-=======
     "start": "node dist/cli.js",
     "start:cli": "cross-env NODE_ENV=cli node dist/cli.js",
     "start:http": "node dist/cli.js",
     "dev": "cross-env NODE_ENV=development tsup --watch",
     "dev:cli": "cross-env NODE_ENV=development tsup --watch -- --stdio",
->>>>>>> 26abf4ab
     "lint": "eslint . --ext .ts",
     "format": "prettier --write \"src/**/*.ts\"",
     "inspect": "pnpx @modelcontextprotocol/inspector",
